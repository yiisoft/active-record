--- conflicted
+++ resolved
@@ -40,11 +40,7 @@
         "phpunit/phpunit": "^10.5.58",
         "rector/rector": "^2.2.3",
         "spatie/phpunit-watcher": "^1.24",
-<<<<<<< HEAD
         "yiisoft/aliases": "^2.0",
-=======
-        "vimeo/psalm": "^5.26.1 || ^6.8.8",
->>>>>>> 539ceba0
         "yiisoft/arrays": "^3.2",
         "yiisoft/db-mssql": "dev-master",
         "yiisoft/db-mysql": "dev-master",
