{
    "name": "yiisoft/active-record",
    "type": "library",
    "description": "Yii ActiveRecord Library",
    "keywords": [
        "yii",
        "active record"
    ],
    "homepage": "https://www.yiiframework.com/",
    "license": "BSD-3-Clause",
    "support": {
        "issues": "https://github.com/yiisoft/active-record/issues?state=open",
        "source": "https://github.com/yiisoft/active-record",
        "forum": "https://www.yiiframework.com/forum/",
        "wiki": "https://www.yiiframework.com/wiki/",
        "irc": "ircs://irc.libera.chat:6697/yii",
        "chat": "https://t.me/yii3en"
    },
    "funding": [
        {
            "type": "opencollective",
            "url": "https://opencollective.com/yiisoft"
        },
        {
            "type": "github",
            "url": "https://github.com/sponsors/yiisoft"
        }
    ],
    "minimum-stability": "dev",
    "prefer-stable": true,
    "require": {
        "php": "^8.1",
        "ext-json": "*",
<<<<<<< HEAD
=======
        "yiisoft/arrays": "^3.0",
>>>>>>> 8b686a09
        "yiisoft/db": "dev-master"
    },
    "require-dev": {
        "maglnet/composer-require-checker": "^4.2",
        "phpunit/phpunit": "^10.5",
        "rector/rector": "^1.0",
        "roave/infection-static-analysis-plugin": "^1.34",
        "spatie/phpunit-watcher": "^1.23",
        "vimeo/psalm": "^5.20",
        "yiisoft/aliases": "^2.0",
        "yiisoft/arrays": "^3.1",
        "yiisoft/cache": "^3.0",
        "yiisoft/db-sqlite": "dev-master",
        "yiisoft/di": "^1.0",
        "yiisoft/factory": "^1.2",
<<<<<<< HEAD
        "yiisoft/json": "^1.0"
=======
        "yiisoft/json": "^1.0",
        "yiisoft/middleware-dispatcher": "^5.2"
    },
    "suggest": {
        "yiisoft/db-sqlite": "For SQLite database support",
        "yiisoft/db-mysql": "For MySQL database support",
        "yiisoft/db-pgsql": "For PostgreSQL database support",
        "yiisoft/db-mssql": "For MSSQL database support",
        "yiisoft/db-oracle": "For Oracle database support",
        "yiisoft/factory": "For factory support",
        "yiisoft/middleware-dispatcher": "For middleware support"
>>>>>>> 8b686a09
    },
    "autoload": {
        "psr-4": {
            "Yiisoft\\ActiveRecord\\": "src"
        }
    },
    "autoload-dev": {
        "psr-4": {
            "Yiisoft\\ActiveRecord\\Tests\\": "tests"
        }
    },
    "extra": {
        "branch-alias": {
            "dev-master": "3.0.x-dev"
        }
    },
    "config": {
        "sort-packages": true,
        "allow-plugins": {
            "infection/extension-installer": true,
            "composer/package-versions-deprecated": true
        }
    },
    "scripts": {
        "test": "phpunit --testdox --no-interaction",
        "test-watch": "phpunit-watcher watch"
    }
}<|MERGE_RESOLUTION|>--- conflicted
+++ resolved
@@ -31,10 +31,6 @@
     "require": {
         "php": "^8.1",
         "ext-json": "*",
-<<<<<<< HEAD
-=======
-        "yiisoft/arrays": "^3.0",
->>>>>>> 8b686a09
         "yiisoft/db": "dev-master"
     },
     "require-dev": {
@@ -50,9 +46,6 @@
         "yiisoft/db-sqlite": "dev-master",
         "yiisoft/di": "^1.0",
         "yiisoft/factory": "^1.2",
-<<<<<<< HEAD
-        "yiisoft/json": "^1.0"
-=======
         "yiisoft/json": "^1.0",
         "yiisoft/middleware-dispatcher": "^5.2"
     },
@@ -64,7 +57,6 @@
         "yiisoft/db-oracle": "For Oracle database support",
         "yiisoft/factory": "For factory support",
         "yiisoft/middleware-dispatcher": "For middleware support"
->>>>>>> 8b686a09
     },
     "autoload": {
         "psr-4": {
