language: php

php:
  - 5.3
  - 5.4
  - 5.5

<<<<<<< HEAD
services:
  - redis-server
=======
env:
  - CUBRID_VERSION=9.1.0

services:
  - redis-server
  - memcached
>>>>>>> 1c3da29e

before_script:
  - composer self-update && composer --version
  - composer require satooshi/php-coveralls 0.6.*
  - mysql -e 'CREATE DATABASE yiitest;';
  - psql -U postgres -c 'CREATE DATABASE yiitest;';
  - tests/unit/data/travis/apc-setup.sh
  - tests/unit/data/travis/memcache-setup.sh
  - tests/unit/data/travis/cubrid-setup.sh

script:
  - phpunit --coverage-clover tests/unit/runtime/coveralls/clover.xml --verbose --exclude-group mssql,oci,wincache,xcache,zenddata

after_script:
  - php vendor/bin/coveralls<|MERGE_RESOLUTION|>--- conflicted
+++ resolved
@@ -5,17 +5,12 @@
   - 5.4
   - 5.5
 
-<<<<<<< HEAD
-services:
-  - redis-server
-=======
 env:
   - CUBRID_VERSION=9.1.0
 
 services:
   - redis-server
   - memcached
->>>>>>> 1c3da29e
 
 before_script:
   - composer self-update && composer --version
