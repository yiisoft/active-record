--- conflicted
+++ resolved
@@ -66,15 +66,11 @@
 
 
 script:
-<<<<<<< HEAD
-  - vendor/bin/phpunit --verbose $PHPUNIT_FLAGS --exclude-group mssql,oci,wincache,cubrid
-=======
   # validate composer.json
   - composer validate --no-check-lock
   - cd framework && composer validate --no-check-lock && cd ..
   # run PHPUnit
   - vendor/bin/phpunit --verbose $PHPUNIT_FLAGS --exclude-group mssql,oci,wincache,xcache,zenddata,cubrid
->>>>>>> 1b98161d
 
 after_script:
   - |
