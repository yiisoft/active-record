--- conflicted
+++ resolved
@@ -3,9 +3,6 @@
 
 After creating the basic application, follow these steps to prepare for the tests:
 
-<<<<<<< HEAD
-1. In the file `_bootstrap.php`, modify the definition of the constant `TEST_ENTRY_URL` so
-=======
 1. To install `Codeception` and its dependencies through composer, run the following commands:
 
    ```
@@ -13,7 +10,6 @@
    ```
 
 2. In the file `_bootstrap.php`, modify the definition of the constant `TEST_ENTRY_URL` so
->>>>>>> 3f5dafb7
    that it points to the correct entry script URL.
 2. Go to the application base directory and build the test suites:
 
