--- conflicted
+++ resolved
@@ -278,9 +278,6 @@
      */
     public function multiple(bool $value): self;
 
-<<<<<<< HEAD
-    public function populate(array $rows): array;
-=======
     /**
      * Executes the query and returns ActiveRecord instances populated with the query result.
      *
@@ -292,5 +289,4 @@
      * Executes the query and returns ActiveRecord instances populated with the query result.
      */
     public function onePopulate(): array|ActiveRecordInterface|null;
->>>>>>> 352915a6
 }