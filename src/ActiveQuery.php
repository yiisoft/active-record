<?php

declare(strict_types=1);

namespace Yiisoft\ActiveRecord;

use Closure;
use ReflectionException;
use Throwable;
use Yiisoft\Db\Command\CommandInterface;
use Yiisoft\Db\Connection\ConnectionInterface;
use Yiisoft\Db\Exception\Exception;
use Yiisoft\Db\Exception\InvalidArgumentException;
use Yiisoft\Db\Exception\InvalidConfigException;
use Yiisoft\Db\Exception\NotSupportedException;
use Yiisoft\Db\Expression\ExpressionInterface;
use Yiisoft\Db\Helper\ArrayHelper;
use Yiisoft\Db\Query\BatchQueryResultInterface;
use Yiisoft\Db\Query\Query;
use Yiisoft\Db\Query\QueryInterface;
use Yiisoft\Db\QueryBuilder\QueryBuilderInterface;
use Yiisoft\Definitions\Exception\CircularReferenceException;
use Yiisoft\Definitions\Exception\NotInstantiableException;
use Yiisoft\Factory\NotFoundException;

use function array_merge;
use function array_values;
use function count;
use function implode;
use function in_array;
use function is_array;
use function is_int;
use function is_string;
use function preg_match;
use function reset;
use function serialize;
use function strpos;
use function substr;

/**
 * ActiveQuery represents a DB query associated with an Active Record class.
 *
 * An ActiveQuery can be a normal query or be used in a relational context.
 *
 * ActiveQuery instances are usually created by {@see ActiveQuery::findOne()}, {@see ActiveQuery::findBySql()},
 * {@see ActiveQuery::findAll()}
 *
 * Relational queries are created by {@see ActiveRecord::hasOne()} and {@see ActiveRecord::hasMany()}.
 *
 * Normal Query
 * ------------
 *
 * ActiveQuery mainly provides the following methods to retrieve the query results:
 *
 * - {@see one()}: returns a single record populated with the first row of data.
 * - {@see all()}: returns all records based on the query results.
 * - {@see count()}: returns the number of records.
 * - {@see sum()}: returns the sum over the specified column.
 * - {@see average()}: returns the average over the specified column.
 * - {@see min()}: returns the min over the specified column.
 * - {@see max()}: returns the max over the specified column.
 * - {@see scalar()}: returns the value of the first column in the first row of the query result.
 * - {@see column()}: returns the value of the first column in the query result.
 * - {@see exists()}: returns a value indicating whether the query result has data or not.
 *
 * Because ActiveQuery extends from {@see Query}, one can use query methods, such as {@see where()}, {@see orderBy()} to
 * customize the query options.
 *
 * ActiveQuery also provides the following additional query options:
 *
 * - {@see with()}: list of relations that this query should be performed with.
 * - {@see joinWith()}: reuse a relation query definition to add a join to a query.
 * - {@see indexBy()}: the name of the column by which the query result should be indexed.
 * - {@see asArray()}: whether to return each record as an array.
 *
 * These options can be configured using methods of the same name. For example:
 *
 * ```php
 * $customerQuery = new ActiveQuery(Customer::class, $db);
 * $query = $customerQuery->with('orders')->asArray()->all();
 * ```
 *
 * Relational query
 * ----------------
 *
 * In relational context ActiveQuery represents a relation between two Active Record classes.
 *
 * Relational ActiveQuery instances are usually created by calling {@see ActiveRecord::hasOne()} and
 * {@see ActiveRecord::hasMany()}. An Active Record class declares a relation by defining a getter method which calls
 * one of the above methods and returns the created ActiveQuery object.
 *
 * A relation is specified by {@see link} which represents the association between columns of different tables; and the
 * multiplicity of the relation is indicated by {@see multiple}.
 *
 * If a relation involves a junction table, it may be specified by {@see via()} or {@see viaTable()} method.
 *
 * These methods may only be called in a relational context. Same is true for {@see inverseOf()}, which marks a relation
 * as inverse of another relation and {@see onCondition()} which adds a condition that is to be added to relational
 * query join condition.
 */
class ActiveQuery extends Query implements ActiveQueryInterface
{
    use ActiveQueryTrait;
    use ActiveRelationTrait;

    private string|null $sql = null;
    private array|string|null $on = null;
    private array $joinWith = [];
    private ActiveRecordInterface|null $arInstance = null;

    public function __construct(
        protected string $arClass,
        protected ConnectionInterface $db,
        private ActiveRecordFactory|null $arFactory = null,
        private string $tableName = ''
    ) {
        parent::__construct($db);
    }

<<<<<<< HEAD
    /**
     * Executes query and returns all results as an array.
     *
     * If null, the DB connection returned by {@see arClass} will be used.
     *
     * @throws Exception
     * @throws InvalidConfigException
     * @throws Throwable
     *
     * @return array the query results. If the query results in nothing, an empty array will be returned.
     *
     * @psalm-return ActiveRecord[]|array
     */
    public function all(): array
    {
        if ($this->shouldEmulateExecution()) {
            return [];
        }

        return $this->populate($this->createCommand()->queryAll(), $this->indexBy);
    }

    public function batch(int $batchSize = 100): BatchQueryResultInterface
    {
        return parent::batch($batchSize)
            ->setPopulatedMethod(fn($rows, $indexBy) => $this->populate($rows, $indexBy));
    }

    public function each(int $batchSize = 100): BatchQueryResultInterface
    {
        return parent::each($batchSize)
            ->setPopulatedMethod(fn($rows, $indexBy) => $this->populate($rows, $indexBy));
    }

=======
>>>>>>> 352915a6
    public function prepare(QueryBuilderInterface $builder): QueryInterface
    {
        /**
         * NOTE: because the same ActiveQuery may be used to build different SQL statements, one for count query, the
         * other for row data query, it is important to make sure the same ActiveQuery can be used to build SQL
         * statements multiple times.
         */
        if (!empty($this->joinWith)) {
            $this->buildJoinWith();
            /** clean it up to avoid issue {@see https://github.com/yiisoft/yii2/issues/2687} */
            $this->joinWith = [];
        }

        if (empty($this->getFrom())) {
            $this->from = [$this->getPrimaryTableName()];
        }

        if (empty($this->getSelect()) && !empty($this->getJoin())) {
            [, $alias] = $this->getTableNameAndAlias();

            $this->select(["$alias.*"]);
        }

        if ($this->primaryModel === null) {
            /** eager loading */
            $query = (new Query($this->db))
                ->where($this->getWhere())
                ->limit($this->getLimit())
                ->offset($this->getOffset())
                ->orderBy($this->getOrderBy())
                ->indexBy($this->getIndexBy())
                ->select($this->select)
                ->selectOption($this->selectOption)
                ->distinct($this->distinct)
                ->from($this->from)
                ->groupBy($this->groupBy)
                ->setJoin($this->join)
                ->having($this->having)
                ->setUnion($this->union)
                ->params($this->params)
                ->withQueries($this->withQueries);
        } else {
            /** lazy loading of a relation */
            $where = $this->getWhere();

            if ($this->via instanceof self) {
                /** via junction table */
                $viaModels = $this->via->findJunctionRows([$this->primaryModel]);

                $this->filterByModels($viaModels);
            } elseif (is_array($this->via)) {
                [$viaName, $viaQuery, $viaCallableUsed] = $this->via;

                if ($viaQuery->getMultiple()) {
                    if ($viaCallableUsed) {
                        $viaModels = $viaQuery->all();
                    } elseif ($this->primaryModel->isRelationPopulated($viaName)) {
                        $viaModels = $this->primaryModel->$viaName;
                    } else {
                        $viaModels = $viaQuery->all();
                        $this->primaryModel->populateRelation($viaName, $viaModels);
                    }
                } else {
                    if ($viaCallableUsed) {
                        $model = $viaQuery->onePopulate();
                    } elseif ($this->primaryModel->isRelationPopulated($viaName)) {
                        $model = $this->primaryModel->$viaName;
                    } else {
                        $model = $viaQuery->onePopulate();
                        $this->primaryModel->populateRelation($viaName, $model);
                    }
                    $viaModels = $model === null ? [] : [$model];
                }
                $this->filterByModels($viaModels);
            } else {
                $this->filterByModels([$this->primaryModel]);
            }

            $query = (new Query($this->db))
                ->where($this->getWhere())
                ->limit($this->getLimit())
                ->offset($this->getOffset())
                ->orderBy($this->getOrderBy())
                ->indexBy($this->getIndexBy())
                ->select($this->select)
                ->selectOption($this->selectOption)
                ->distinct($this->distinct)
                ->from($this->from)
                ->groupBy($this->groupBy)
                ->setJoin($this->join)
                ->having($this->having)
                ->setUnion($this->union)
                ->params($this->params)
                ->withQueries($this->withQueries);
            $this->where($where);
        }

        if (!empty($this->on)) {
            $query->andWhere($this->on);
        }

        return $query;
    }

    /**
     * Converts the raw query results into the format as specified by this query.
     *
     * This method is internally used to convert the data fetched from database into the format as required by this
     * query.
     *
     * @param array $rows the raw query result from database.
     *
     * @throws Exception
     * @throws InvalidArgumentException
     * @throws InvalidConfigException
     * @throws NotSupportedException
     * @throws ReflectionException
     * @throws Throwable
     *
     * @return array the converted query result.
     */
    public function populate(array $rows, Closure|string|null $indexBy = null): array
    {
        if (empty($rows)) {
            return [];
        }

        $models = $this->createModels($rows);

        if (!empty($this->join) && $this->getIndexBy() === null) {
            $models = $this->removeDuplicatedModels($models);
        }

        if (!empty($this->with)) {
            $this->findWith($this->with, $models);
        }

        if ($this->inverseOf !== null) {
            $this->addInverseRelations($models);
        }

        return ArrayHelper::populate($models, $indexBy);
    }

    /**
     * Removes duplicated models by checking their primary key values.
     *
     * This method is mainly called when a join query is performed, which may cause duplicated rows being returned.
     *
     * @param array $models the models to be checked.
     *
     * @throws CircularReferenceException
     * @throws Exception
     * @throws InvalidConfigException
     * @throws \Yiisoft\Definitions\Exception\InvalidConfigException
     * @throws NotFoundException
     * @throws NotInstantiableException
     *
     * @return array the distinctive models.
     */
    private function removeDuplicatedModels(array $models): array
    {
        $hash = [];

        $pks = $this->getARInstance()->primaryKey();

        if (count($pks) > 1) {
            /** composite primary key */
            foreach ($models as $i => $model) {
                $key = [];
                foreach ($pks as $pk) {
                    if (!isset($model[$pk])) {
                        /** do not continue if the primary key is not part of the result set */
                        break 2;
                    }
                    $key[] = $model[$pk];
                }

                $key = serialize($key);

                if (isset($hash[$key])) {
                    unset($models[$i]);
                } else {
                    $hash[$key] = true;
                }
            }
        } elseif (empty($pks)) {
            throw new InvalidConfigException("Primary key of '$this->arClass' can not be empty.");
        } else {
            /** single column primary key */
            $pk = reset($pks);

            foreach ($models as $i => $model) {
                if (!isset($model[$pk])) {
                    /** do not continue if the primary key is not part of the result set */
                    break;
                }

                $key = $model[$pk];

                if (isset($hash[$key])) {
                    unset($models[$i]);
                } else {
                    $hash[$key] = true;
                }
            }
        }

        return array_values($models);
    }

    public function allPopulate(): array
    {
        $rows = $this->all();

        if ($rows !== []) {
            $rows = $this->populate($rows);
        }

        return $rows;
    }

    public function onePopulate(): array|ActiveRecordInterface|null
    {
        $row = $this->one();

        if ($row !== null) {
            $activeRecord = $this->populate([$row], $this->indexBy);
            $row = reset($activeRecord) ?: null;
        }

        return $row;
    }

    /**
     * Creates a DB command that can be used to execute this query.
     *
     * @throws Exception
     *
     * @return CommandInterface the created DB command instance.
     */
    public function createCommand(): CommandInterface
    {
        if ($this->sql === null) {
            [$sql, $params] = $this->db->getQueryBuilder()->build($this);
        } else {
            $sql = $this->sql;
            $params = $this->params;
        }

        return $this->db->createCommand($sql, $params);
    }

    /**
     * Queries a scalar value by setting {@see select} first.
     *
     * Restores the value of select to make this query reusable.
     *
     * @param ExpressionInterface|string $selectExpression
     *
     * @throws Exception
     * @throws InvalidConfigException
     * @throws Throwable
     */
    protected function queryScalar(string|ExpressionInterface $selectExpression): bool|string|null|int|float
    {
        if ($this->sql === null) {
            return parent::queryScalar($selectExpression);
        }

        $command = (new Query($this->db))->select([$selectExpression])
            ->from(['c' => "($this->sql)"])
            ->params($this->params)
            ->createCommand();

        return $command->queryScalar();
    }

    /**
     * Joins with the specified relations.
     *
     * This method allows you to reuse existing relation definitions to perform JOIN queries. Based on the definition of
     * the specified relation(s), the method will append one or multiple JOIN statements to the current query.
     *
     * If the `$eagerLoading` parameter is true, the method will also perform eager loading for the specified relations,
     * which is equivalent to calling {@see with()} using the specified relations.
     *
     * Note that because a JOIN query will be performed, you are responsible to disambiguate column names.
     *
     * This method differs from {@see with()} in that it will build up and execute a JOIN SQL statement  for the primary
     * table. And when `$eagerLoading` is true, it will call {@see with()} in addition with the specified relations.
     *
     * @param array|string $with the relations to be joined. This can either be a string, representing a relation name
     * or an array with the following semantics:
     *
     * - Each array element represents a single relation.
     * - You may specify the relation name as the array key and provide an anonymous functions that can be used to
     *   modify the relation queries on-the-fly as the array value.
     * - If a relation query does not need modification, you may use the relation name as the array value.
     *
     * The relation name may optionally contain an alias for the relation table (e.g. `books b`).
     *
     * Sub-relations can also be specified, see {@see with()} for the syntax.
     *
     * In the following you find some examples:
     *
     * ```php
     * // find all orders that contain books, and eager loading "books".
     * $orderQuery = new ActiveQuery(Order::class, $db);
     * $orderQuery->joinWith('books', true, 'INNER JOIN')->all();
     *
     * // find all orders, eager loading "books", and sort the orders and books by the book names.
     * $orderQuery = new ActiveQuery(Order::class, $db);
     * $orderQuery->joinWith([
     *     'books' => function (ActiveQuery $query) {
     *         $query->orderBy('item.name');
     *     }
     * ])->all();
     *
     * // find all orders that contain books of the category 'Science fiction', using the alias "b" for the books table.
     * $order = new ActiveQuery(Order::class, $db);
     * $orderQuery->joinWith(['books b'], true, 'INNER JOIN')->where(['b.category' => 'Science fiction'])->all();
     * ```
     * @param array|bool $eagerLoading whether to eager load the relations specified in `$with`. When this is a boolean,
     * it applies to all relations specified in `$with`. Use an array to explicitly list which relations in `$with` need
     * to be eagerly loaded.  Note, that this does not mean, that the relations are populated from the query result. An
     * extra query will still be performed to bring in the related data. Defaults to `true`.
     * @param array|string $joinType the join type of the relations specified in `$with`.  When this is a string, it
     * applies to all relations specified in `$with`. Use an array in the format of `relationName => joinType` to
     * specify different join types for different relations.
     *
     * @return $this the query object itself.
     */
    public function joinWith(
        array|string $with,
        array|bool $eagerLoading = true,
        array|string $joinType = 'LEFT JOIN'
    ): self {
        $relations = [];

        foreach ((array) $with as $name => $callback) {
            if (is_int($name)) {
                $name = $callback;
                $callback = null;
            }

            if (preg_match('/^(.*?)(?:\s+AS\s+|\s+)(\w+)$/i', $name, $matches)) {
                /** relation is defined with an alias, adjust callback to apply alias */
                [, $relation, $alias] = $matches;

                $name = $relation;

                $callback = static function (self $query) use ($callback, $alias) {
                    $query->alias($alias);

                    if ($callback !== null) {
                        $callback($query);
                    }
                };
            }

            if ($callback === null) {
                $relations[] = $name;
            } else {
                $relations[$name] = $callback;
            }
        }

        $this->joinWith[] = [$relations, $eagerLoading, $joinType];

        return $this;
    }

    /**
     * @throws CircularReferenceException
     * @throws InvalidConfigException
     * @throws \Yiisoft\Definitions\Exception\InvalidConfigException
     * @throws NotFoundException
     * @throws NotInstantiableException
     */
    public function buildJoinWith(): void
    {
        $join = $this->join;

        $this->join = [];

        $arClass = $this->getARInstance();

        foreach ($this->joinWith as [$with, $eagerLoading, $joinType]) {
            $this->joinWithRelations($arClass, $with, $joinType);

            if (is_array($eagerLoading)) {
                foreach ($with as $name => $callback) {
                    if (is_int($name)) {
                        if (!in_array($callback, $eagerLoading, true)) {
                            unset($with[$name]);
                        }
                    } elseif (!in_array($name, $eagerLoading, true)) {
                        unset($with[$name]);
                    }
                }
            } elseif (!$eagerLoading) {
                $with = [];
            }

            $this->with($with);
        }

        /**
         * Remove duplicated joins added by joinWithRelations that may be added e.g. when joining a relation and a via
         * relation at the same time.
         */
        $uniqueJoins = [];

        foreach ($this->join as $j) {
            $uniqueJoins[serialize($j)] = $j;
        }
        $this->join = array_values($uniqueJoins);

        /** {@see https://github.com/yiisoft/yii2/issues/16092 } */
        $uniqueJoinsByTableName = [];

        foreach ($this->join as $config) {
            $tableName = serialize($config[1]);
            if (!array_key_exists($tableName, $uniqueJoinsByTableName)) {
                $uniqueJoinsByTableName[$tableName] = $config;
            }
        }

        $this->join = array_values($uniqueJoinsByTableName);

        if (!empty($join)) {
            /** Append explicit join to joinWith() {@see https://github.com/yiisoft/yii2/issues/2880} */
            $this->join = empty($this->join) ? $join : array_merge($this->join, $join);
        }
    }

    /**
     * Inner joins with the specified relations.
     *
     * This is a shortcut method to {@see joinWith()} with the join type set as "INNER JOIN". Please refer to
     * {@see joinWith()} for detailed usage of this method.
     *
     * @param array|string $with the relations to be joined with.
     * @param array|bool $eagerLoading whether to eager load the relations. Note, that this does not mean, that the
     * relations are populated from the query result. An extra query will still be performed to bring in the related
     * data.
     *
     * @return $this the query object itself.
     *
     * {@see joinWith()}
     */
    public function innerJoinWith(array|string $with, array|bool $eagerLoading = true): self
    {
        return $this->joinWith($with, $eagerLoading, 'INNER JOIN');
    }

    /**
     * Modifies the current query by adding join fragments based on the given relations.
     *
     * @param ActiveRecordInterface $arClass the primary model.
     * @param array $with the relations to be joined.
     * @param array|string $joinType the join type.
     *
     * @throws CircularReferenceException
     * @throws InvalidConfigException
     * @throws \Yiisoft\Definitions\Exception\InvalidConfigException
     * @throws NotFoundException
     * @throws NotInstantiableException
     */
    private function joinWithRelations(ActiveRecordInterface $arClass, array $with, array|string $joinType): void
    {
        $relations = [];

        foreach ($with as $name => $callback) {
            if (is_int($name)) {
                $name = $callback;
                $callback = null;
            }

            $primaryModel = $arClass;
            $parent = $this;
            $prefix = '';

            while (($pos = strpos($name, '.')) !== false) {
                $childName = substr($name, $pos + 1);
                $name = substr($name, 0, $pos);
                $fullName = $prefix === '' ? $name : "$prefix.$name";

                if (!isset($relations[$fullName])) {
                    $relations[$fullName] = $relation = $primaryModel->getRelation($name);
                    $this->joinWithRelation($parent, $relation, $this->getJoinType($joinType, $fullName));
                } else {
                    $relation = $relations[$fullName];
                }

                $primaryModel = $relation->getARInstance();

                $parent = $relation;
                $prefix = $fullName;
                $name = $childName;
            }

            $fullName = $prefix === '' ? $name : "$prefix.$name";

            if (!isset($relations[$fullName])) {
                $relations[$fullName] = $relation = $primaryModel->getRelation($name);

                if ($callback !== null) {
                    $callback($relation);
                }

                if (!empty($relation->getJoinWith())) {
                    $relation->buildJoinWith();
                }

                $this->joinWithRelation($parent, $relation, $this->getJoinType($joinType, $fullName));
            }
        }
    }

    /**
     * Returns the join type based on the given join type parameter and the relation name.
     *
     * @param array|string $joinType the given join type(s).
     * @param string $name relation name.
     *
     * @return string the real join type.
     */
    private function getJoinType(array|string $joinType, string $name): string
    {
        if (is_array($joinType) && isset($joinType[$name])) {
            return $joinType[$name];
        }

        return is_string($joinType) ? $joinType : 'INNER JOIN';
    }

    /**
     * Returns the table name and the table alias for {@see arClass}.
     *
     * @throws CircularReferenceException
     * @throws \Yiisoft\Definitions\Exception\InvalidConfigException
     * @throws NotFoundException
     * @throws NotInstantiableException
     */
    private function getTableNameAndAlias(): array
    {
        if (empty($this->from)) {
            $tableName = $this->getPrimaryTableName();
        } else {
            $tableName = '';

            foreach ($this->from as $alias => $tableName) {
                if (is_string($alias)) {
                    return [$tableName, $alias];
                }
                break;
            }
        }

        if (preg_match('/^(.*?)\s+({{\w+}}|\w+)$/', $tableName, $matches)) {
            $alias = $matches[2];
        } else {
            $alias = $tableName;
        }

        return [$tableName, $alias];
    }

    /**
     * Joins a parent query with a child query.
     *
     * The current query object will be modified accordingly.
     *
     * @param ActiveQuery $parent
     * @param ActiveQuery $child
     * @param string $joinType
     *
     * @throws CircularReferenceException
     * @throws \Yiisoft\Definitions\Exception\InvalidConfigException
     * @throws NotFoundException
     * @throws NotInstantiableException
     */
    private function joinWithRelation(ActiveQueryInterface $parent, ActiveQueryInterface $child, string $joinType): void
    {
        $via = $child->via;
        $child->via = null;

        if ($via instanceof self) {
            /** via table */
            $this->joinWithRelation($parent, $via, $joinType);
            $this->joinWithRelation($via, $child, $joinType);

            return;
        }

        if (is_array($via)) {
            /** via relation */
            $this->joinWithRelation($parent, $via[1], $joinType);
            $this->joinWithRelation($via[1], $child, $joinType);

            return;
        }

        [$parentTable, $parentAlias] = $parent->getTableNameAndAlias();
        [$childTable, $childAlias] = $child->getTableNameAndAlias();

        if (!empty($child->link)) {
            if (!str_contains($parentAlias, '{{')) {
                $parentAlias = '{{' . $parentAlias . '}}';
            }

            if (!str_contains($childAlias, '{{')) {
                $childAlias = '{{' . $childAlias . '}}';
            }

            $on = [];

            foreach ($child->link as $childColumn => $parentColumn) {
                $on[] = "$parentAlias.[[$parentColumn]] = $childAlias.[[$childColumn]]";
            }

            $on = implode(' AND ', $on);

            if (!empty($child->on)) {
                $on = ['and', $on, $child->on];
            }
        } else {
            $on = $child->on;
        }

        $this->join($joinType, empty($child->getFrom()) ? $childTable : $child->getFrom(), $on);

        if (!empty($child->getWhere())) {
            $this->andWhere($child->getWhere());
        }

        if (!empty($child->getHaving())) {
            $this->andHaving($child->getHaving());
        }

        if (!empty($child->getOrderBy())) {
            $this->addOrderBy($child->getOrderBy());
        }

        if (!empty($child->getGroupBy())) {
            $this->addGroupBy($child->getGroupBy());
        }

        if (!empty($child->getParams())) {
            $this->addParams($child->getParams());
        }

        if (!empty($child->getJoin())) {
            foreach ($child->getJoin() as $join) {
                $this->join[] = $join;
            }
        }

        if (!empty($child->getUnion())) {
            foreach ($child->getUnion() as $union) {
                $this->union[] = $union;
            }
        }
    }

    /**
     * Sets the ON condition for a relational query.
     *
     * The condition will be used in the ON part when {@see ActiveQuery::joinWith()} is called.
     *
     * Otherwise, the condition will be used in the WHERE part of a query.
     *
     * Use this method to specify additional conditions when declaring a relation in the {@see ActiveRecord} class:
     *
     * ```php
     * public function getActiveUsers(): ActiveQuery
     * {
     *     return $this->hasMany(User::class, ['id' => 'user_id'])->onCondition(['active' => true]);
     * }
     * ```
     *
     * Note that this condition is applied in case of a join as well as when fetching the related records. This only
     * fields of the related table can be used in the condition. Trying to access fields of the primary record will
     * cause an error in a non-join-query.
     *
     * @param array|string $condition the ON condition. Please refer to {@see Query::where()} on how to specify this
     * parameter.
     * @param array $params the parameters (name => value) to be bound to the query.
     *
     * @return $this the query object itself
     */
    public function onCondition(array|string $condition, array $params = []): self
    {
        $this->on = $condition;

        $this->addParams($params);

        return $this;
    }

    /**
     * Adds ON condition to the existing one.
     *
     * The new condition and the existing one will be joined using the 'AND' operator.
     *
     * @param array|string $condition the new ON condition. Please refer to {@see where()} on how to specify this
     * parameter.
     * @param array $params the parameters (name => value) to be bound to the query.
     *
     * @return $this the query object itself.
     *
     * {@see onCondition()}
     * {@see orOnCondition()}
     */
    public function andOnCondition(array|string $condition, array $params = []): self
    {
        if ($this->on === null) {
            $this->on = $condition;
        } else {
            $this->on = ['and', $this->on, $condition];
        }

        $this->addParams($params);

        return $this;
    }

    /**
     * Adds ON condition to the existing one.
     *
     * The new condition and the existing one will be joined using the 'OR' operator.
     *
     * @param array|string $condition the new ON condition. Please refer to {@see where()} on how to specify this
     * parameter.
     * @param array $params the parameters (name => value) to be bound to the query.
     *
     * @return $this the query object itself.
     *
     * {@see onCondition()}
     * {@see andOnCondition()}
     */
    public function orOnCondition(array|string $condition, array $params = []): self
    {
        if ($this->on === null) {
            $this->on = $condition;
        } else {
            $this->on = ['or', $this->on, $condition];
        }

        $this->addParams($params);

        return $this;
    }

    /**
     * Specifies the junction table for a relational query.
     *
     * Use this method to specify a junction table when declaring a relation in the {@see ActiveRecord} class:
     *
     * ```php
     * public function getItems()
     * {
     *     return $this->hasMany(Item::class, ['id' => 'item_id'])->viaTable('order_item', ['order_id' => 'id']);
     * }
     * ```
     *
     * @param string $tableName the name of the junction table.
     * @param array $link the link between the junction table and the table associated with {@see primaryModel}.
     * The keys of the array represent the columns in the junction table, and the values represent the columns in the
     * {@see primaryModel} table.
     * @param callable|null $callable a PHP callback for customizing the relation associated with the junction table.
     * Its signature should be `function($query)`, where `$query` is the query to be customized.
     *
     * @return $this the query object itself.
     *
     * {@see via()}
     */
    public function viaTable(string $tableName, array $link, callable $callable = null): self
    {
        $arClass = $this->primaryModel ? $this->primaryModel::class : $this->arClass;

        $arClassInstance = new self($arClass, $this->db);

        /** @psalm-suppress UndefinedMethod */
        $relation = $arClassInstance->from([$tableName])->link($link)->multiple(true)->asArray(true);

        $this->via = $relation;

        if ($callable !== null) {
            $callable($relation);
        }

        return $this;
    }

    /**
     * Define an alias for the table defined in {@see arClass}.
     *
     * This method will adjust {@see from} so that an already defined alias will be overwritten. If none was defined,
     * {@see from} will be populated with the given alias.
     *
     * @param string $alias the table alias.
     *
     * @throws CircularReferenceException
     * @throws \Yiisoft\Definitions\Exception\InvalidConfigException
     * @throws NotFoundException
     * @throws NotInstantiableException
     */
    public function alias(string $alias): self
    {
        if (empty($this->from) || count($this->from) < 2) {
            [$tableName] = $this->getTableNameAndAlias();
            $this->from = [$alias => $tableName];
        } else {
            $tableName = $this->getPrimaryTableName();

            foreach ($this->from as $key => $table) {
                if ($table === $tableName) {
                    unset($this->from[$key]);
                    $this->from[$alias] = $tableName;
                }
            }
        }

        return $this;
    }

    /**
     * Returns table names used in {@see from} indexed by aliases.
     *
     * Both aliases and names are enclosed into {{ and }}.
     *
     * @throws CircularReferenceException
     * @throws InvalidArgumentException
     * @throws \Yiisoft\Definitions\Exception\InvalidConfigException
     * @throws NotFoundException
     * @throws NotInstantiableException
     */
    public function getTablesUsedInFrom(): array
    {
        if (empty($this->from)) {
            return $this->db->getQuoter()->cleanUpTableNames([$this->getPrimaryTableName()]);
        }

        return parent::getTablesUsedInFrom();
    }

    /**
     * @throws CircularReferenceException
     * @throws \Yiisoft\Definitions\Exception\InvalidConfigException
     * @throws NotFoundException
     * @throws NotInstantiableException
     */
    protected function getPrimaryTableName(): string
    {
        return $this->getARInstance()->getTableName();
    }

    /**
     * @return array|string|null the join condition to be used when this query is used in a relational context.
     *
     * The condition will be used in the ON part when {@see ActiveQuery::joinWith()} is called. Otherwise, the condition
     * will be used in the WHERE part of a query.
     *
     * Please refer to {@see Query::where()} on how to specify this parameter.
     *
     * {@see onCondition()}
     */
    public function getOn(): array|string|null
    {
        return $this->on;
    }

    /**
     * @return array $value a list of relations that this query should be joined with.
     */
    public function getJoinWith(): array
    {
        return $this->joinWith;
    }

    /**
     * @return string|null the SQL statement to be executed for retrieving AR records.
     *
     * This is set by {@see ActiveRecord::findBySql()}.
     */
    public function getSql(): string|null
    {
        return $this->sql;
    }

    public function getARClass(): string|null
    {
        return $this->arClass;
    }

    /**
     * @throws Exception
     * @throws InvalidArgumentException
     * @throws InvalidConfigException
     * @throws Throwable
     */
    public function findOne(mixed $condition): array|ActiveRecordInterface|null
    {
        return $this->findByCondition($condition)->onePopulate();
    }

    /**
     * @param mixed $condition primary key value or a set of column values.
     *
     * @throws Exception
     * @throws InvalidArgumentException
     * @throws InvalidConfigException
     * @throws Throwable
     *
     * @return array of ActiveRecord instance, or an empty array if nothing matches.
     */
    public function findAll(mixed $condition): array
    {
        return $this->findByCondition($condition)->all();
    }

    /**
     * Finds ActiveRecord instance(s) by the given condition.
     *
     * This method is internally called by {@see findOne()} and {@see findAll()}.
     *
     * @param mixed $condition please refer to {@see findOne()} for the explanation of this parameter.
     *
     * @throws CircularReferenceException
     * @throws Exception
     * @throws InvalidArgumentException
     * @throws \Yiisoft\Definitions\Exception\InvalidConfigException if there is no primary key defined.
     * @throws NotFoundException
     * @throws NotInstantiableException
     */
    protected function findByCondition(mixed $condition): static
    {
        $arInstance = $this->getARInstance();

        if (!is_array($condition)) {
            $condition = [$condition];
        }

        if (!ArrayHelper::isAssociative($condition) && !$condition instanceof ExpressionInterface) {
            /** query by primary key */
            $primaryKey = $arInstance->primaryKey();

            if (isset($primaryKey[0])) {
                $pk = $primaryKey[0];

                if (!empty($this->getJoin()) || !empty($this->getJoinWith())) {
                    $pk = $arInstance->getTableName() . '.' . $pk;
                }

                /**
                 * if condition is scalar, search for a single primary key, if it is array, search for multiple primary
                 * key values
                 */
                $condition = [$pk => array_values($condition)];
            } else {
                throw new InvalidConfigException('"' . $arInstance::class . '" must have a primary key.');
            }
        } else {
            $aliases = $arInstance->filterValidAliases($this);
            $condition = $arInstance->filterCondition($condition, $aliases);
        }

        return $this->where($condition);
    }

    /**
     * Creates an {@see ActiveQuery} instance with a given SQL statement.
     *
     * Note that because the SQL statement is already specified, calling additional query modification methods (such as
     * `where()`, `order()`) on the created {@see ActiveQuery} instance will have no effect. However, calling `with()`,
     * `asArray()` or `indexBy()` is still fine.
     *
     * Below is an example:
     *
     * ```php
     * $customerQuery = new ActiveQuery(Customer::class, $db);
     * $customers = $customerQuery->findBySql('SELECT * FROM customer')->all();
     * ```
     *
     * @param string $sql the SQL statement to be executed.
     * @param array $params parameters to be bound to the SQL statement during execution.
     */
    public function findBySql(string $sql, array $params = []): self
    {
        return $this->sql($sql)->params($params);
    }

    public function on(array|string|null $value): self
    {
        $this->on = $value;
        return $this;
    }

    public function sql(string|null $value): self
    {
        $this->sql = $value;
        return $this;
    }

    /**
     * @throws CircularReferenceException
     * @throws \Yiisoft\Definitions\Exception\InvalidConfigException
     * @throws NotFoundException
     * @throws NotInstantiableException
     */
    public function getARInstance(): ActiveRecordInterface
    {
        if ($this->arFactory !== null) {
            return $this->getARInstanceFactory();
        }

        $class = $this->arClass;

        return new $class($this->db, null, $this->tableName);
    }

    /**
     * @throws CircularReferenceException
     * @throws \Yiisoft\Definitions\Exception\InvalidConfigException
     * @throws NotInstantiableException
     * @throws NotFoundException
     */
    public function getARInstanceFactory(): ActiveRecordInterface
    {
        return $this->arFactory->createAR($this->arClass, $this->tableName, $this->db);
    }
}<|MERGE_RESOLUTION|>--- conflicted
+++ resolved
@@ -117,7 +117,6 @@
         parent::__construct($db);
     }
 
-<<<<<<< HEAD
     /**
      * Executes query and returns all results as an array.
      *
@@ -152,8 +151,6 @@
             ->setPopulatedMethod(fn($rows, $indexBy) => $this->populate($rows, $indexBy));
     }
 
-=======
->>>>>>> 352915a6
     public function prepare(QueryBuilderInterface $builder): QueryInterface
     {
         /**
@@ -370,7 +367,7 @@
         $rows = $this->all();
 
         if ($rows !== []) {
-            $rows = $this->populate($rows);
+            $rows = $this->populate($rows, $this->indexBy);
         }
 
         return $rows;
