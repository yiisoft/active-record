<?php

declare(strict_types=1);

namespace Yiisoft\ActiveRecord;

use LogicException;
use Closure;
use ReflectionException;
use Throwable;
use Yiisoft\ActiveRecord\Internal\JunctionRowsFinder;
use Yiisoft\ActiveRecord\Internal\ModelRelationFilter;
use Yiisoft\Db\Command\CommandInterface;
use Yiisoft\Db\Exception\Exception;
use InvalidArgumentException;
use Yiisoft\Db\Exception\InvalidConfigException;
use Yiisoft\Db\Exception\NotSupportedException;
use Yiisoft\Db\Expression\ExpressionInterface;
use Yiisoft\Db\Query\BatchQueryResultInterface;
use Yiisoft\Db\Query\DataReaderInterface;
use Yiisoft\Db\Query\Query;
use Yiisoft\Db\Query\QueryInterface;
use Yiisoft\Db\QueryBuilder\QueryBuilderInterface;
use Yiisoft\Definitions\Exception\CircularReferenceException;
use Yiisoft\Definitions\Exception\NotInstantiableException;

use function array_column;
use function array_combine;
use function array_flip;
use function array_intersect_key;
use function array_key_exists;
use function array_map;
use function array_merge;
use function array_values;
use function count;
use function implode;
use function in_array;
use function is_array;
use function is_int;
use function is_string;
use function preg_match;
use function reset;
use function serialize;
use function strpos;
use function substr;

/**
 * Represents a db query associated with an Active Record class.
 *
 * An ActiveQuery can be a normal query or be used in a relational context.
 *
 * ActiveQuery instances are usually created by {@see findOne()}, {@see findBySql()}, {@see findAll()}.
 *
 * Relational queries are created by {@see ActiveRecord::hasOne()} and {@see ActiveRecord::hasMany()}.
 *
 * Normal Query
 * ------------
 *
 * ActiveQuery mainly provides the following methods to retrieve the query results:
 *
 * - {@see one()}: returns a single record populated with the first row of data.
 * - {@see all()}: returns all records based on the query results.
 * - {@see count()}: returns the number of records.
 * - {@see sum()}: returns the sum over the specified column.
 * - {@see average()}: returns the average over the specified column.
 * - {@see min()}: returns the min over the specified column.
 * - {@see max()}: returns the max over the specified column.
 * - {@see scalar()}: returns the value of the first column in the first row of the query result.
 * - {@see column()}: returns the value of the first column in the query result.
 * - {@see exists()}: returns a value indicating whether the query result has data or not.
 *
 * Because ActiveQuery extends from {@see Query}, one can use query methods, such as {@see where()}, {@see orderBy()} to
 * customize the query options.
 *
 * ActiveQuery also provides the following more query options:
 *
 * - {@see with()}: list of relations that this query should be performed with.
 * - {@see joinWith()}: reuse a relation query definition to add a join to a query.
 * - {@see indexBy()}: the name of the column by which the query result should be indexed.
 * - {@see asArray()}: whether to return each record as an array.
 *
 * These options can be configured using methods of the same name. For example:
 *
 * ```php
 * $customerQuery = Customer::query();
 * $query = $customerQuery->with('orders')->asArray()->all();
 * ```
 *
 * Relational query
 * ----------------
 *
 * In relational context, ActiveQuery represents a relation between two Active Record classes.
 *
 * Relational ActiveQuery instances are usually created by calling {@see ActiveRecord::hasOne()} and
 * {@see ActiveRecord::hasMany()}. An Active Record class declares a relation by defining a getter method which calls
 * one of the above methods and returns the created ActiveQuery object.
 *
 * A relation is specified by {@see link()} which represents the association between columns of different tables; and
 * the multiplicity of the relation is indicated by {@see multiple()}.
 *
 * If a relation involves a junction table, it may be specified by {@see via()} or {@see viaTable()} method.
 *
 * These methods may only be called in a relational context. The same is true for {@see inverseOf()}, which marks a relation
 * as inverse of another relation and {@see onCondition()} which adds a condition that is to be added to relational
 * query join condition.
 *
 * @psalm-type ModelClass = ActiveRecordInterface|class-string<ActiveRecordInterface>
 * @psalm-import-type IndexBy from QueryInterface
 *
 * @psalm-property IndexBy|null $indexBy
 * @psalm-suppress ClassMustBeFinal
 */
class ActiveQuery extends Query implements ActiveQueryInterface
{
    use ActiveQueryTrait;
    use ActiveRelationTrait;

    private ActiveRecordInterface $model;
    private string|null $sql = null;
<<<<<<< HEAD
    private array|string|null $on = null;

    /**
     * @psalm-var list<list{array<string|Closure>, array|bool, array|string}>
     */
=======
    private array|ExpressionInterface|string|null $on = null;
>>>>>>> 6e0e19a6
    private array $joinWith = [];

    /**
     * @psalm-param ModelClass $modelClass
     */
    final public function __construct(
        ActiveRecordInterface|string $modelClass
    ) {
        $this->model = $modelClass instanceof ActiveRecordInterface
            ? $modelClass
            : new $modelClass();

        parent::__construct($this->model->db());
    }

    public function each(): DataReaderInterface
    {
        /** @psalm-suppress InvalidArgument */
        return $this->createCommand()
            ->query()
            ->indexBy($this->indexBy)
            ->resultCallback($this->populateOne(...));
    }

    /**
     * @throws CircularReferenceException
     * @throws Exception
     * @throws InvalidConfigException
     * @throws NotInstantiableException
     * @throws Throwable
     * @throws \Yiisoft\Definitions\Exception\InvalidConfigException
     */
    public function prepare(QueryBuilderInterface $builder): QueryInterface
    {
        /**
         * NOTE: Because the same ActiveQuery may be used to build different SQL statements, one for count query, the
         * other for row data query, it is important to make sure the same ActiveQuery can be used to build SQL
         * statements many times.
         */
        if (!empty($this->joinWith)) {
            $this->buildJoinWith();
            /**
             * Clean it up to avoid issue @link https://github.com/yiisoft/yii2/issues/2687
             */
            $this->joinWith = [];
        }

        if (empty($this->getFrom())) {
            $this->from = [$this->getPrimaryTableName()];
        }

        if (empty($this->getSelect()) && !empty($this->getJoins())) {
            [, $alias] = $this->getTableNameAndAlias();

            $this->select(["$alias.*"]);
        }

        if ($this->primaryModel === null) {
            $query = $this->createInstance();
        } else {
            $where = $this->getWhere();

            if ($this->via instanceof ActiveQueryInterface) {
                $viaModels = JunctionRowsFinder::find($this->via, [$this->primaryModel]);

                ModelRelationFilter::apply($this, $viaModels);
            } elseif (is_array($this->via)) {
                [$viaName, $viaQuery, $viaCallableUsed] = $this->via;

                if ($viaQuery->isMultiple()) {
                    if ($viaCallableUsed) {
                        $viaModels = $viaQuery->all();
                    } elseif ($this->primaryModel->isRelationPopulated($viaName)) {
                        /** @var ActiveRecordInterface[]|array[] $viaModels */
                        $viaModels = $this->primaryModel->relation($viaName);
                    } else {
                        $viaModels = $viaQuery->all();
                        $this->primaryModel->populateRelation($viaName, $viaModels);
                    }
                } else {
                    if ($viaCallableUsed) {
                        $model = $viaQuery->one();
                    } elseif ($this->primaryModel->isRelationPopulated($viaName)) {
                        $model = $this->primaryModel->relation($viaName);
                    } else {
                        $model = $viaQuery->one();
                        $this->primaryModel->populateRelation($viaName, $model);
                    }
                    $viaModels = $model === null ? [] : [$model];
                }
                ModelRelationFilter::apply($this, $viaModels);
            } else {
                ModelRelationFilter::apply($this, [$this->primaryModel]);
            }

            $query = $this->createInstance();
            $this->setWhere($where);
        }

        if (!empty($this->on)) {
            $query->andWhere($this->on);
        }

        return $query;
    }

    /**
     * @throws Exception
     * @throws InvalidArgumentException
     * @throws InvalidConfigException
     * @throws NotSupportedException
     * @throws ReflectionException
     * @throws Throwable
     *
     * @psalm-param list<array> $rows
     * @psalm-return (
     *     $rows is non-empty-list<array>
     *         ? non-empty-list<ActiveRecordInterface|array>
     *         : list<ActiveRecordInterface|array>
     * )
     */
    public function populate(array $rows): array
    {
        if (empty($rows)) {
            return [];
        }

        if (!empty($this->joins) && $this->indexBy === null) {
            $rows = $this->removeDuplicatedRows($rows);
        }

        $models = $this->createModels($rows);

        if (!empty($this->with)) {
            $this->findWith($this->with, $models);
        }

        if ($this->inverseOf !== null) {
            $this->addInverseRelations($models);
        }

        return $models;
    }

    /**
     * Removes duplicated rows by checking their primary key values.
     *
     * This method is mainly called when a join query is performed, which may cause duplicated rows being returned.
     *
     * @param array[] $rows The rows to be checked.
     *
     * @throws Exception
     * @throws InvalidConfigException
     *
     * @return array[] The distinctive rows.
     *
     * @psalm-param non-empty-list<array> $rows
     * @psalm-return non-empty-list<array>
     */
    private function removeDuplicatedRows(array $rows): array
    {
        $model = $this->getModel();
        $pks = $model->primaryKey();

        if (empty($pks)) {
            throw new InvalidConfigException('Primary key of "' . $model::class . '" can not be empty.');
        }

        foreach ($pks as $pk) {
            if (!isset($rows[0][$pk])) {
                return $rows;
            }
        }

        if (count($pks) === 1) {
            /** @psalm-var non-empty-list<string|int> $hash */
            $hash = array_column($rows, reset($pks));
        } else {
            $flippedPks = array_flip($pks);
            $hash = array_map(
                static fn (array $row): string => serialize(array_intersect_key($row, $flippedPks)),
                $rows
            );
        }

        return array_values(array_combine($hash, $rows));
    }

    public function one(): array|ActiveRecordInterface|null
    {
        if ($this->shouldEmulateExecution()) {
            return null;
        }

        $row = $this->createCommand()->queryOne();

        if ($row === null) {
            return null;
        }

        return $this->populateOne($row);
    }

    /**
     * Creates a db command that can be used to execute this query.
     *
     * @throws Exception
     */
    public function createCommand(): CommandInterface
    {
        if ($this->sql === null) {
            [$sql, $params] = $this->db->getQueryBuilder()->build($this);
        } else {
            $sql = $this->sql;
            $params = $this->params;
        }

        return $this->db->createCommand($sql, $params);
    }

    /**
     * Queries a scalar value by setting {@see select()} first.
     *
     * Restores the value of select to make this query reusable.
     *
     * @param ExpressionInterface|string $selectExpression The expression to be selected.
     *
     * @throws Exception
     * @throws InvalidArgumentException
     * @throws InvalidConfigException
     * @throws NotSupportedException
     * @throws Throwable
     */
    protected function queryScalar(string|ExpressionInterface $selectExpression): bool|string|null|int|float
    {
        if ($this->sql === null) {
            return parent::queryScalar($selectExpression);
        }

        $command = (new Query($this->db))->select([$selectExpression])
            ->from(['c' => "($this->sql)"])
            ->params($this->params)
            ->createCommand();

        return $command->queryScalar();
    }

    public function joinWith(
        array|string $with,
        array|bool $eagerLoading = true,
        array|string $joinType = 'LEFT JOIN'
    ): static {
        $relations = [];

        foreach ((array) $with as $name => $callback) {
            if (is_int($name)) {
                $name = $callback;
                $callback = null;
            }
            /** @var string $name */

            if (preg_match('/^(.*?)(?:\s+AS\s+|\s+)(\w+)$/i', $name, $matches)) {
                /** The relation is defined with an alias, adjust callback to apply alias */
                [, $relation, $alias] = $matches;

                $name = $relation;

                $callback = static function (ActiveQueryInterface $query) use ($callback, $alias): void {
                    $query->alias($alias);

                    if ($callback !== null) {
                        $callback($query);
                    }
                };
            }

            if ($callback === null) {
                $relations[] = $name;
            } else {
                $relations[$name] = $callback;
            }
        }

        $this->joinWith[] = [$relations, $eagerLoading, $joinType];

        return $this;
    }

    public function resetJoinWith(): void
    {
        $this->joinWith = [];
    }

    /**
     * @throws CircularReferenceException
     * @throws InvalidConfigException
     * @throws NotInstantiableException
     * @throws \Yiisoft\Definitions\Exception\InvalidConfigException
     */
    public function buildJoinWith(): void
    {
        $joins = $this->joins;

        $this->joins = [];

        $model = $this->getModel();

        foreach ($this->joinWith as [$with, $eagerLoading, $joinType]) {
            $this->joinWithRelations($model, $with, $joinType);

            if (is_array($eagerLoading)) {
                foreach ($with as $name => $callback) {
                    if (is_int($name)) {
                        if (!in_array($callback, $eagerLoading, true)) {
                            unset($with[$name]);
                        }
                    } elseif (!in_array($name, $eagerLoading, true)) {
                        unset($with[$name]);
                    }
                }
            } elseif (!$eagerLoading) {
                $with = [];
            }

            $this->with($with);
        }

        /**
         * Remove duplicated joins added by joinWithRelations that may be added, for example, when joining a relation
         * and a via relation at the same time.
         */
        $uniqueJoins = [];

        foreach ($this->joins as $join) {
            $uniqueJoins[serialize($join)] = $join;
        }
        $this->joins = array_values($uniqueJoins);

        /**
         * @link https://github.com/yiisoft/yii2/issues/16092
         */
        $uniqueJoinsByTableName = [];

        foreach ($this->joins as $join) {
            $tableName = serialize($join[1]);
            if (!array_key_exists($tableName, $uniqueJoinsByTableName)) {
                $uniqueJoinsByTableName[$tableName] = $join;
            }
        }

        $this->joins = array_values($uniqueJoinsByTableName);

        if (!empty($joins)) {
            /**
             * Append explicit join to {@see joinWith()} {@link https://github.com/yiisoft/yii2/issues/2880}
             */
            $this->joins = empty($this->joins) ? $joins : array_merge($this->joins, $joins);
        }
    }

    public function innerJoinWith(array|string $with, array|bool $eagerLoading = true): static
    {
        return $this->joinWith($with, $eagerLoading, 'INNER JOIN');
    }

    /**
     * Modifies the current query by adding join fragments based on the given relations.
     *
     * @param ActiveRecordInterface $model The primary model.
     * @param array $with The relations to be joined.
     * @param array|string $joinType The join type.
     *
     * @throws CircularReferenceException
     * @throws InvalidConfigException
     * @throws NotInstantiableException
     * @throws \Yiisoft\Definitions\Exception\InvalidConfigException
     *
     * @psalm-param array<string|Closure> $with
     */
    private function joinWithRelations(ActiveRecordInterface $model, array $with, array|string $joinType): void
    {
        $relations = [];

        foreach ($with as $name => $callback) {
            if (is_int($name)) {
                $name = $callback;
                $callback = null;
            }
            /** @var string $name */

            $primaryModel = $model;
            $parent = $this;
            $prefix = '';

            while (($pos = strpos($name, '.')) !== false) {
                $childName = substr($name, $pos + 1);
                $name = substr($name, 0, $pos);
                $fullName = $prefix === '' ? $name : "$prefix.$name";

                if (!isset($relations[$fullName])) {
                    $relations[$fullName] = $relation = $primaryModel->relationQuery($name);
                    if ($relation instanceof ActiveQueryInterface) {
                        $this->joinWithRelation($parent, $relation, $this->getJoinType($joinType, $fullName));
                    }
                } else {
                    $relation = $relations[$fullName];
                }

                if ($relation instanceof ActiveQueryInterface) {
                    $primaryModel = $relation->getModel();
                    $parent = $relation;
                }

                $prefix = $fullName;
                $name = $childName;
            }

            $fullName = $prefix === '' ? $name : "$prefix.$name";

            if (!isset($relations[$fullName])) {
                $relations[$fullName] = $relation = $primaryModel->relationQuery($name);

                if ($callback !== null) {
                    $callback($relation);
                }

                if ($relation instanceof ActiveQueryInterface && !empty($relation->getJoinWith())) {
                    $relation->buildJoinWith();
                }

                if ($relation instanceof ActiveQueryInterface) {
                    $this->joinWithRelation($parent, $relation, $this->getJoinType($joinType, $fullName));
                }
            }
        }
    }

    /**
     * Returns the join type based on the given join type parameter and the relation name.
     *
     * @param array|string $joinType The given join type(s).
     * @param string $name The relation name.
     *
     * @return string The real join type.
     */
    private function getJoinType(array|string $joinType, string $name): string
    {
        if (is_array($joinType) && isset($joinType[$name])) {
            return $joinType[$name];
        }

        return is_string($joinType) ? $joinType : 'INNER JOIN';
    }

    /**
     * Returns the table name and the table alias.
     *
     * @psalm-return list{ExpressionInterface|string, string}
     */
    private function getTableNameAndAlias(): array
    {
        if (empty($this->from)) {
            $tableName = $this->getPrimaryTableName();
        } else {
            $alias = array_key_first($this->from);
            $tableName = $this->from[$alias];
            if (is_string($alias)) {
                return [$tableName, $alias];
            }
            if ($tableName instanceof ExpressionInterface) {
                throw new LogicException('Alias must be set for a table specified by an expression.');
            }
        }

        $alias = preg_match('/^(.*?)\s+({{\w+}}|\w+)$/', $tableName, $matches)
            ? $matches[2]
            : $tableName;

        return [$tableName, $alias];
    }

    /**
     * Joins a parent query with a child query.
     *
     * The current query object will be modified so.
     *
     * @param ActiveQueryInterface $parent The parent query.
     * @param ActiveQueryInterface $child The child query.
     * @param string $joinType The join type.
     *
     * @throws CircularReferenceException
     * @throws NotInstantiableException
     * @throws InvalidConfigException
     */
    private function joinWithRelation(ActiveQueryInterface $parent, ActiveQueryInterface $child, string $joinType): void
    {
        $via = $child->getVia();
        /** @var ActiveQuery $child */
        $child->via = null;

        if ($via instanceof ActiveQueryInterface) {
            // via table
            $this->joinWithRelation($parent, $via, $joinType);
            $this->joinWithRelation($via, $child, $joinType);

            return;
        }

        if (is_array($via)) {
            // via relation
            $this->joinWithRelation($parent, $via[1], $joinType);
            $this->joinWithRelation($via[1], $child, $joinType);

            return;
        }

        /** @var ActiveQuery $parent */
        [$parentTable, $parentAlias] = $parent->getTableNameAndAlias();
        [$childTable, $childAlias] = $child->getTableNameAndAlias();

        if (!empty($child->getLink())) {
            if (!str_contains($parentAlias, '{{')) {
                $parentAlias = '{{' . $parentAlias . '}}';
            }

            if (!str_contains($childAlias, '{{')) {
                $childAlias = '{{' . $childAlias . '}}';
            }

            $on = [];

            foreach ($child->getLink() as $childColumn => $parentColumn) {
                $on[] = "$parentAlias.[[$parentColumn]] = $childAlias.[[$childColumn]]";
            }

            $on = implode(' AND ', $on);

            if (!empty($child->getOn())) {
                $on = ['and', $on, $child->getOn()];
            }
        } else {
            $on = $child->getOn();
        }

        $this->join($joinType, empty($child->getFrom()) ? $childTable : $child->getFrom(), $on ?? '');

        $where = $child->getWhere();

        if (!empty($where)) {
            $this->andWhere($where);
        }

        $having = $child->getHaving();

        if (!empty($having)) {
            $this->andHaving($having);
        }

        if (!empty($child->getOrderBy())) {
            $this->addOrderBy($child->getOrderBy());
        }

        if (!empty($child->getGroupBy())) {
            $this->addGroupBy($child->getGroupBy());
        }

        if (!empty($child->getParams())) {
            $this->addParams($child->getParams());
        }

        if (!empty($child->getJoins())) {
            foreach ($child->getJoins() as $join) {
                $this->joins[] = $join;
            }
        }

        if (!empty($child->getUnions())) {
            foreach ($child->getUnions() as $union) {
                $this->union[] = $union;
            }
        }
    }

    public function on(array|ExpressionInterface|string $condition, array $params = []): static
    {
        $this->on = $condition;
        $this->addParams($params);
        return $this;
    }

    public function andOn(array|ExpressionInterface|string $condition, array $params = []): static
    {
        $this->on = $this->on === null
            ? $condition
            : ['and', $this->on, $condition];
        $this->addParams($params);
        return $this;
    }

    public function orOn(array|ExpressionInterface|string $condition, array $params = []): static
    {
        $this->on = $this->on === null
            ? $condition
            : ['or', $this->on, $condition];
        $this->addParams($params);
        return $this;
    }

    public function viaTable(string $tableName, array $link, callable|null $callable = null): static
    {
        $model = $this->primaryModel ?? $this->model;

        $relation = (new static($model))
            ->from([$tableName])
            ->link($link)
            ->multiple(true)
            ->asArray();

        $this->via = $relation;

        if ($callable !== null) {
            $callable($relation);
        }

        return $this;
    }

    public function alias(string $alias): static
    {
        if (count($this->from) < 2) {
            [$tableName] = $this->getTableNameAndAlias();
            $this->from = [$alias => $tableName];
        } else {
            $tableName = $this->getPrimaryTableName();

            foreach ($this->from as $key => $table) {
                if ($table === $tableName) {
                    unset($this->from[$key]);
                    $this->from[$alias] = $tableName;
                }
            }
        }

        return $this;
    }

    public function getTablesUsedInFrom(): array
    {
        if (empty($this->from)) {
            return $this->db->getQuoter()->cleanUpTableNames([$this->getPrimaryTableName()]);
        }

        return parent::getTablesUsedInFrom();
    }

    protected function getPrimaryTableName(): string
    {
        return $this->getModel()->tableName();
    }

    public function getOn(): array|ExpressionInterface|string|null
    {
        return $this->on;
    }

    /**
     * @return array $value A list of relations that this query should be joined with.
     */
    public function getJoinWith(): array
    {
        return $this->joinWith;
    }

    public function getSql(): string|null
    {
        return $this->sql;
    }

    public function findByPk(array|float|int|string $values): array|ActiveRecordInterface|null
    {
        $values = (array) $values;

        $model = $this->getModel();
        $primaryKey = $model->primaryKey();

        if (empty($primaryKey)) {
            throw new InvalidConfigException($model::class . ' must have a primary key.');
        }

        if (count($primaryKey) !== count($values)) {
            throw new InvalidArgumentException(
                'The primary key has ' . count($primaryKey) . ' columns, but ' . count($values) . ' values are passed.'
            );
        }

        if (!empty($this->getJoins()) || !empty($this->getJoinWith())) {
            $tableName = $model->tableName();

            foreach ($primaryKey as &$pk) {
                $pk = "$tableName.$pk";
            }
        }

        return (clone $this)->andWhere(array_combine($primaryKey, $values))->one();
    }

    public function sql(string|null $value): static
    {
        $this->sql = $value;
        return $this;
    }

    public function getModel(): ActiveRecordInterface
    {
        return clone $this->model;
    }

    public function batch(int $batchSize = 100): BatchQueryResultInterface
    {
        return parent::batch($batchSize)->indexBy(null)->resultCallback($this->index(...));
    }

    protected function index(array $rows): array
    {
        return ArArrayHelper::index($this->populate($rows), $this->indexBy);
    }

    private function createInstance(): static
    {
        return (new static($this->model))
            ->where($this->getWhere())
            ->limit($this->getLimit())
            ->offset($this->getOffset())
            ->orderBy($this->getOrderBy())
            ->indexBy($this->getIndexBy())
            ->select($this->select)
            ->selectOption($this->selectOption)
            ->distinct($this->distinct)
            ->from($this->from)
            ->groupBy($this->groupBy)
            ->setJoins($this->joins)
            ->having($this->having)
            ->setUnions($this->union)
            ->params($this->params)
            ->withQueries($this->withQueries);
    }

    private function populateOne(array $row): ActiveRecordInterface|array
    {
        return $this->populate([$row])[0];
    }
}<|MERGE_RESOLUTION|>--- conflicted
+++ resolved
@@ -117,15 +117,11 @@
 
     private ActiveRecordInterface $model;
     private string|null $sql = null;
-<<<<<<< HEAD
-    private array|string|null $on = null;
+    private array|ExpressionInterface|string|null $on = null;
 
     /**
      * @psalm-var list<list{array<string|Closure>, array|bool, array|string}>
      */
-=======
-    private array|ExpressionInterface|string|null $on = null;
->>>>>>> 6e0e19a6
     private array $joinWith = [];
 
     /**
