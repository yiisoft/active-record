--- conflicted
+++ resolved
@@ -142,15 +142,11 @@
 
     public function each(): DataReaderInterface
     {
-<<<<<<< HEAD
         if ($this->getCallback() === null) {
             $this->setCallback(fn (array $row) => $this->populate($row));
         }
 
         return parent::each();
-=======
-        return parent::each($batchSize)->setPopulatedMethod($this->populate(...));
->>>>>>> 0f3fd984
     }
 
     /**
@@ -245,13 +241,21 @@
      * @throws ReflectionException
      * @throws Throwable
      */
-    public function populate(array $row): array|object
-    {
-        // if (!empty($this->join) && $this->getIndexBy() === null) {
-        //     $models = $this->removeDuplicatedModels($models);
-        // }
-
-        $models = [$this->createModel($row)];
+    public function populate(array $rows, Closure|string|null $indexBy = null): array
+    {
+        if (empty($rows)) {
+            return [];
+        }
+
+        $models = $this->createModels($rows);
+
+        if (empty($models)) {
+            return [];
+        }
+
+        if (!empty($this->join) && $this->getIndexBy() === null) {
+            $models = $this->removeDuplicatedModels($models);
+        }
 
         if (!empty($this->with)) {
             $this->findWith($this->with, $models);
@@ -261,11 +265,7 @@
             $this->addInverseRelations($models);
         }
 
-<<<<<<< HEAD
-        return reset($models);
-=======
         return ArArrayHelper::index($models, $indexBy);
->>>>>>> 0f3fd984
     }
 
     /**
@@ -319,17 +319,6 @@
                 throw new InvalidConfigException('Primary key of "' . $model::class . '" can not be empty.');
             }
 
-<<<<<<< HEAD
-    /**
-     * @throws Exception
-     * @throws InvalidArgumentException
-     * @throws InvalidConfigException
-     * @throws NotSupportedException
-     * @throws ReflectionException
-     * @throws Throwable
-     */
-    public function onePopulate(): array|ActiveRecordInterface|null
-=======
             /** @var ActiveRecordInterface[] $models */
             foreach ($pks as $pk) {
                 if ($pk === null) {
@@ -355,24 +344,15 @@
     }
 
     public function one(): array|ActiveRecordInterface|null
->>>>>>> 0f3fd984
     {
         /** @var array|null $row */
         $row = parent::one();
 
-<<<<<<< HEAD
-        if ($row !== null) {
-            return $this->populate($row);
-        }
-
-        return null;
-=======
         if ($row === null) {
             return null;
         }
 
         return $this->populate([$row])[0];
->>>>>>> 0f3fd984
     }
 
     /**
