<?php

declare(strict_types=1);

namespace Yiisoft\ActiveRecord;

<<<<<<< HEAD
use Closure;
=======
use LogicException;
>>>>>>> 0ccdc7ea
use ReflectionException;
use Throwable;
use Yiisoft\ActiveRecord\Internal\JunctionRowsFinder;
use Yiisoft\ActiveRecord\Internal\ModelRelationFilter;
use Yiisoft\Db\Command\CommandInterface;
use Yiisoft\Db\Exception\Exception;
use InvalidArgumentException;
use Yiisoft\Db\Exception\InvalidConfigException;
use Yiisoft\Db\Exception\NotSupportedException;
use Yiisoft\Db\Expression\ExpressionInterface;
use Yiisoft\Db\Query\BatchQueryResultInterface;
use Yiisoft\Db\Query\DataReaderInterface;
use Yiisoft\Db\Query\Query;
use Yiisoft\Db\Query\QueryInterface;
use Yiisoft\Db\QueryBuilder\QueryBuilderInterface;
use Yiisoft\Definitions\Exception\CircularReferenceException;
use Yiisoft\Definitions\Exception\NotInstantiableException;

use function array_column;
use function array_combine;
use function array_flip;
use function array_intersect_key;
use function array_key_exists;
use function array_map;
use function array_merge;
use function array_values;
use function count;
use function implode;
use function in_array;
use function is_array;
use function is_int;
use function is_string;
use function preg_match;
use function reset;
use function serialize;
use function strpos;
use function substr;

/**
 * Represents a db query associated with an Active Record class.
 *
 * An ActiveQuery can be a normal query or be used in a relational context.
 *
 * ActiveQuery instances are usually created by {@see findOne()}, {@see findBySql()}, {@see findAll()}.
 *
 * Relational queries are created by {@see ActiveRecord::hasOne()} and {@see ActiveRecord::hasMany()}.
 *
 * Normal Query
 * ------------
 *
 * ActiveQuery mainly provides the following methods to retrieve the query results:
 *
 * - {@see one()}: returns a single record populated with the first row of data.
 * - {@see all()}: returns all records based on the query results.
 * - {@see count()}: returns the number of records.
 * - {@see sum()}: returns the sum over the specified column.
 * - {@see average()}: returns the average over the specified column.
 * - {@see min()}: returns the min over the specified column.
 * - {@see max()}: returns the max over the specified column.
 * - {@see scalar()}: returns the value of the first column in the first row of the query result.
 * - {@see column()}: returns the value of the first column in the query result.
 * - {@see exists()}: returns a value indicating whether the query result has data or not.
 *
 * Because ActiveQuery extends from {@see Query}, one can use query methods, such as {@see where()}, {@see orderBy()} to
 * customize the query options.
 *
 * ActiveQuery also provides the following more query options:
 *
 * - {@see with()}: list of relations that this query should be performed with.
 * - {@see joinWith()}: reuse a relation query definition to add a join to a query.
 * - {@see indexBy()}: the name of the column by which the query result should be indexed.
 * - {@see asArray()}: whether to return each record as an array.
 *
 * These options can be configured using methods of the same name. For example:
 *
 * ```php
 * $customerQuery = Customer::query();
 * $query = $customerQuery->with('orders')->asArray()->all();
 * ```
 *
 * Relational query
 * ----------------
 *
 * In relational context, ActiveQuery represents a relation between two Active Record classes.
 *
 * Relational ActiveQuery instances are usually created by calling {@see ActiveRecord::hasOne()} and
 * {@see ActiveRecord::hasMany()}. An Active Record class declares a relation by defining a getter method which calls
 * one of the above methods and returns the created ActiveQuery object.
 *
 * A relation is specified by {@see link()} which represents the association between columns of different tables; and
 * the multiplicity of the relation is indicated by {@see multiple()}.
 *
 * If a relation involves a junction table, it may be specified by {@see via()} or {@see viaTable()} method.
 *
 * These methods may only be called in a relational context. The same is true for {@see inverseOf()}, which marks a relation
 * as inverse of another relation and {@see onCondition()} which adds a condition that is to be added to relational
 * query join condition.
 *
 * @psalm-type ModelClass = ActiveRecordInterface|class-string<ActiveRecordInterface>
 * @psalm-import-type IndexBy from QueryInterface
 *
 * @psalm-property IndexBy|null $indexBy
 * @psalm-suppress ClassMustBeFinal
 */
class ActiveQuery extends Query implements ActiveQueryInterface
{
    use ActiveQueryTrait;
    use ActiveRelationTrait;

    private ActiveRecordInterface $model;
    private string|null $sql = null;
    private array|string|null $on = null;

    /**
     * @psalm-var list<list{array<string|Closure>, array|bool, array|string}>
     */
    private array $joinWith = [];

    /**
     * @psalm-param ModelClass $modelClass
     */
    final public function __construct(
        ActiveRecordInterface|string $modelClass
    ) {
        $this->model = $modelClass instanceof ActiveRecordInterface
            ? $modelClass
            : new $modelClass();

        parent::__construct($this->model->db());
    }

    public function each(): DataReaderInterface
    {
        /** @psalm-suppress InvalidArgument */
        return $this->createCommand()
            ->query()
            ->indexBy($this->indexBy)
            ->resultCallback($this->populateOne(...));
    }

    /**
     * @throws CircularReferenceException
     * @throws Exception
     * @throws InvalidConfigException
     * @throws NotInstantiableException
     * @throws Throwable
     * @throws \Yiisoft\Definitions\Exception\InvalidConfigException
     */
    public function prepare(QueryBuilderInterface $builder): QueryInterface
    {
        /**
         * NOTE: Because the same ActiveQuery may be used to build different SQL statements, one for count query, the
         * other for row data query, it is important to make sure the same ActiveQuery can be used to build SQL
         * statements many times.
         */
        if (!empty($this->joinWith)) {
            $this->buildJoinWith();
            /**
             * Clean it up to avoid issue @link https://github.com/yiisoft/yii2/issues/2687
             */
            $this->joinWith = [];
        }

        if (empty($this->getFrom())) {
            $this->from = [$this->getPrimaryTableName()];
        }

        if (empty($this->getSelect()) && !empty($this->getJoins())) {
            [, $alias] = $this->getTableNameAndAlias();

            $this->select(["$alias.*"]);
        }

        if ($this->primaryModel === null) {
            $query = $this->createInstance();
        } else {
            $where = $this->getWhere();

            if ($this->via instanceof ActiveQueryInterface) {
                $viaModels = JunctionRowsFinder::find($this->via, [$this->primaryModel]);

                ModelRelationFilter::apply($this, $viaModels);
            } elseif (is_array($this->via)) {
                [$viaName, $viaQuery, $viaCallableUsed] = $this->via;

                if ($viaQuery->isMultiple()) {
                    if ($viaCallableUsed) {
                        $viaModels = $viaQuery->all();
                    } elseif ($this->primaryModel->isRelationPopulated($viaName)) {
                        /** @var ActiveRecordInterface[]|array[] $viaModels */
                        $viaModels = $this->primaryModel->relation($viaName);
                    } else {
                        $viaModels = $viaQuery->all();
                        $this->primaryModel->populateRelation($viaName, $viaModels);
                    }
                } else {
                    if ($viaCallableUsed) {
                        $model = $viaQuery->one();
                    } elseif ($this->primaryModel->isRelationPopulated($viaName)) {
                        $model = $this->primaryModel->relation($viaName);
                    } else {
                        $model = $viaQuery->one();
                        $this->primaryModel->populateRelation($viaName, $model);
                    }
                    $viaModels = $model === null ? [] : [$model];
                }
                ModelRelationFilter::apply($this, $viaModels);
            } else {
                ModelRelationFilter::apply($this, [$this->primaryModel]);
            }

            $query = $this->createInstance();
            $this->setWhere($where);
        }

        if (!empty($this->on)) {
            $query->andWhere($this->on);
        }

        return $query;
    }

    /**
     * @throws Exception
     * @throws InvalidArgumentException
     * @throws InvalidConfigException
     * @throws NotSupportedException
     * @throws ReflectionException
     * @throws Throwable
     *
     * @psalm-param list<array> $rows
     * @psalm-return (
     *     $rows is non-empty-list<array>
     *         ? non-empty-list<ActiveRecordInterface|array>
     *         : list<ActiveRecordInterface|array>
     * )
     */
    public function populate(array $rows): array
    {
        if (empty($rows)) {
            return [];
        }

        if (!empty($this->joins) && $this->indexBy === null) {
            $rows = $this->removeDuplicatedRows($rows);
        }

        $models = $this->createModels($rows);

        if (!empty($this->with)) {
            $this->findWith($this->with, $models);
        }

        if ($this->inverseOf !== null) {
            $this->addInverseRelations($models);
        }

        return $models;
    }

    /**
     * Removes duplicated rows by checking their primary key values.
     *
     * This method is mainly called when a join query is performed, which may cause duplicated rows being returned.
     *
     * @param array[] $rows The rows to be checked.
     *
     * @throws Exception
     * @throws InvalidConfigException
     *
     * @return array[] The distinctive rows.
     *
     * @psalm-param non-empty-list<array> $rows
     * @psalm-return non-empty-list<array>
     */
    private function removeDuplicatedRows(array $rows): array
    {
        $model = $this->getModel();
        $pks = $model->primaryKey();

        if (empty($pks)) {
            throw new InvalidConfigException('Primary key of "' . $model::class . '" can not be empty.');
        }

        foreach ($pks as $pk) {
            if (!isset($rows[0][$pk])) {
                return $rows;
            }
        }

        if (count($pks) === 1) {
            /** @psalm-var non-empty-list<string|int> $hash */
            $hash = array_column($rows, reset($pks));
        } else {
            $flippedPks = array_flip($pks);
            $hash = array_map(
                static fn (array $row): string => serialize(array_intersect_key($row, $flippedPks)),
                $rows
            );
        }

        return array_values(array_combine($hash, $rows));
    }

    public function one(): array|ActiveRecordInterface|null
    {
        if ($this->shouldEmulateExecution()) {
            return null;
        }

        $row = $this->createCommand()->queryOne();

        if ($row === null) {
            return null;
        }

        return $this->populateOne($row);
    }

    /**
     * Creates a db command that can be used to execute this query.
     *
     * @throws Exception
     */
    public function createCommand(): CommandInterface
    {
        if ($this->sql === null) {
            [$sql, $params] = $this->db->getQueryBuilder()->build($this);
        } else {
            $sql = $this->sql;
            $params = $this->params;
        }

        return $this->db->createCommand($sql, $params);
    }

    /**
     * Queries a scalar value by setting {@see select()} first.
     *
     * Restores the value of select to make this query reusable.
     *
     * @param ExpressionInterface|string $selectExpression The expression to be selected.
     *
     * @throws Exception
     * @throws InvalidArgumentException
     * @throws InvalidConfigException
     * @throws NotSupportedException
     * @throws Throwable
     */
    protected function queryScalar(string|ExpressionInterface $selectExpression): bool|string|null|int|float
    {
        if ($this->sql === null) {
            return parent::queryScalar($selectExpression);
        }

        $command = (new Query($this->db))->select([$selectExpression])
            ->from(['c' => "($this->sql)"])
            ->params($this->params)
            ->createCommand();

        return $command->queryScalar();
    }

    public function joinWith(
        array|string $with,
        array|bool $eagerLoading = true,
        array|string $joinType = 'LEFT JOIN'
    ): static {
        $relations = [];

        foreach ((array) $with as $name => $callback) {
            if (is_int($name)) {
                $name = $callback;
                $callback = null;
            }
            /** @var string $name */

            if (preg_match('/^(.*?)(?:\s+AS\s+|\s+)(\w+)$/i', $name, $matches)) {
                /** The relation is defined with an alias, adjust callback to apply alias */
                [, $relation, $alias] = $matches;

                $name = $relation;

                $callback = static function (ActiveQueryInterface $query) use ($callback, $alias): void {
                    $query->alias($alias);

                    if ($callback !== null) {
                        $callback($query);
                    }
                };
            }

            if ($callback === null) {
                $relations[] = $name;
            } else {
                $relations[$name] = $callback;
            }
        }

        $this->joinWith[] = [$relations, $eagerLoading, $joinType];

        return $this;
    }

    public function resetJoinWith(): void
    {
        $this->joinWith = [];
    }

    /**
     * @throws CircularReferenceException
     * @throws InvalidConfigException
     * @throws NotInstantiableException
     * @throws \Yiisoft\Definitions\Exception\InvalidConfigException
     */
    public function buildJoinWith(): void
    {
        $joins = $this->joins;

        $this->joins = [];

        $model = $this->getModel();

        foreach ($this->joinWith as [$with, $eagerLoading, $joinType]) {
            $this->joinWithRelations($model, $with, $joinType);

            if (is_array($eagerLoading)) {
                foreach ($with as $name => $callback) {
                    if (is_int($name)) {
                        if (!in_array($callback, $eagerLoading, true)) {
                            unset($with[$name]);
                        }
                    } elseif (!in_array($name, $eagerLoading, true)) {
                        unset($with[$name]);
                    }
                }
            } elseif (!$eagerLoading) {
                $with = [];
            }

            $this->with($with);
        }

        /**
         * Remove duplicated joins added by joinWithRelations that may be added, for example, when joining a relation
         * and a via relation at the same time.
         */
        $uniqueJoins = [];

        foreach ($this->joins as $join) {
            $uniqueJoins[serialize($join)] = $join;
        }
        $this->joins = array_values($uniqueJoins);

        /**
         * @link https://github.com/yiisoft/yii2/issues/16092
         */
        $uniqueJoinsByTableName = [];

        foreach ($this->joins as $join) {
            $tableName = serialize($join[1]);
            if (!array_key_exists($tableName, $uniqueJoinsByTableName)) {
                $uniqueJoinsByTableName[$tableName] = $join;
            }
        }

        $this->joins = array_values($uniqueJoinsByTableName);

        if (!empty($joins)) {
            /**
             * Append explicit join to {@see joinWith()} {@link https://github.com/yiisoft/yii2/issues/2880}
             */
            $this->joins = empty($this->joins) ? $joins : array_merge($this->joins, $joins);
        }
    }

    public function innerJoinWith(array|string $with, array|bool $eagerLoading = true): static
    {
        return $this->joinWith($with, $eagerLoading, 'INNER JOIN');
    }

    /**
     * Modifies the current query by adding join fragments based on the given relations.
     *
     * @param ActiveRecordInterface $model The primary model.
     * @param array $with The relations to be joined.
     * @param array|string $joinType The join type.
     *
     * @throws CircularReferenceException
     * @throws InvalidConfigException
     * @throws NotInstantiableException
     * @throws \Yiisoft\Definitions\Exception\InvalidConfigException
     *
     * @psalm-param array<string|Closure> $with
     */
    private function joinWithRelations(ActiveRecordInterface $model, array $with, array|string $joinType): void
    {
        $relations = [];

        foreach ($with as $name => $callback) {
            if (is_int($name)) {
                $name = $callback;
                $callback = null;
            }
            /** @var string $name */

            $primaryModel = $model;
            $parent = $this;
            $prefix = '';

            while (($pos = strpos($name, '.')) !== false) {
                $childName = substr($name, $pos + 1);
                $name = substr($name, 0, $pos);
                $fullName = $prefix === '' ? $name : "$prefix.$name";

                if (!isset($relations[$fullName])) {
                    $relations[$fullName] = $relation = $primaryModel->relationQuery($name);
                    if ($relation instanceof ActiveQueryInterface) {
                        $this->joinWithRelation($parent, $relation, $this->getJoinType($joinType, $fullName));
                    }
                } else {
                    $relation = $relations[$fullName];
                }

                if ($relation instanceof ActiveQueryInterface) {
                    $primaryModel = $relation->getModel();
                    $parent = $relation;
                }

                $prefix = $fullName;
                $name = $childName;
            }

            $fullName = $prefix === '' ? $name : "$prefix.$name";

            if (!isset($relations[$fullName])) {
                $relations[$fullName] = $relation = $primaryModel->relationQuery($name);

                if ($callback !== null) {
                    $callback($relation);
                }

                if ($relation instanceof ActiveQueryInterface && !empty($relation->getJoinWith())) {
                    $relation->buildJoinWith();
                }

                if ($relation instanceof ActiveQueryInterface) {
                    $this->joinWithRelation($parent, $relation, $this->getJoinType($joinType, $fullName));
                }
            }
        }
    }

    /**
     * Returns the join type based on the given join type parameter and the relation name.
     *
     * @param array|string $joinType The given join type(s).
     * @param string $name The relation name.
     *
     * @return string The real join type.
     */
    private function getJoinType(array|string $joinType, string $name): string
    {
        if (is_array($joinType) && isset($joinType[$name])) {
            return $joinType[$name];
        }

        return is_string($joinType) ? $joinType : 'INNER JOIN';
    }

    /**
     * Returns the table name and the table alias.
     *
     * @psalm-return list{ExpressionInterface|string, string}
     */
    private function getTableNameAndAlias(): array
    {
<<<<<<< HEAD
        if (!empty($this->from)) {
            foreach ($this->from as $alias => $tableName) {
                return is_string($alias)
                    ? [$tableName, $alias]
                    : ['', ''];
            }
        }

        $tableName = $this->getPrimaryTableName();
=======
        if (empty($this->from)) {
            $tableName = $this->getPrimaryTableName();
        } else {
            foreach ($this->from as $alias => $tableName) {
                if (is_string($alias)) {
                    return [$tableName, $alias];
                }
                if ($tableName instanceof ExpressionInterface) {
                    throw new LogicException('Alias must be set for a table specified by an expression.');
                }
                break;
            }
        }

>>>>>>> 0ccdc7ea
        $alias = preg_match('/^(.*?)\s+({{\w+}}|\w+)$/', $tableName, $matches)
            ? $matches[2]
            : $tableName;

        return [$tableName, $alias];
    }

    /**
     * Joins a parent query with a child query.
     *
     * The current query object will be modified so.
     *
     * @param ActiveQueryInterface $parent The parent query.
     * @param ActiveQueryInterface $child The child query.
     * @param string $joinType The join type.
     *
     * @throws CircularReferenceException
     * @throws NotInstantiableException
     * @throws InvalidConfigException
     */
    private function joinWithRelation(ActiveQueryInterface $parent, ActiveQueryInterface $child, string $joinType): void
    {
        $via = $child->getVia();
        /** @var ActiveQuery $child */
        $child->via = null;

        if ($via instanceof ActiveQueryInterface) {
            // via table
            $this->joinWithRelation($parent, $via, $joinType);
            $this->joinWithRelation($via, $child, $joinType);

            return;
        }

        if (is_array($via)) {
            // via relation
            $this->joinWithRelation($parent, $via[1], $joinType);
            $this->joinWithRelation($via[1], $child, $joinType);

            return;
        }

        /** @var ActiveQuery $parent */
        [$parentTable, $parentAlias] = $parent->getTableNameAndAlias();
        [$childTable, $childAlias] = $child->getTableNameAndAlias();

        if (!empty($child->getLink())) {
            if (!str_contains($parentAlias, '{{')) {
                $parentAlias = '{{' . $parentAlias . '}}';
            }

            if (!str_contains($childAlias, '{{')) {
                $childAlias = '{{' . $childAlias . '}}';
            }

            $on = [];

            foreach ($child->getLink() as $childColumn => $parentColumn) {
                $on[] = "$parentAlias.[[$parentColumn]] = $childAlias.[[$childColumn]]";
            }

            $on = implode(' AND ', $on);

            if (!empty($child->getOn())) {
                $on = ['and', $on, $child->getOn()];
            }
        } else {
            $on = $child->getOn();
        }

        $this->join($joinType, empty($child->getFrom()) ? $childTable : $child->getFrom(), $on ?? '');

        $where = $child->getWhere();

        if (!empty($where)) {
            $this->andWhere($where);
        }

        $having = $child->getHaving();

        if (!empty($having)) {
            $this->andHaving($having);
        }

        if (!empty($child->getOrderBy())) {
            $this->addOrderBy($child->getOrderBy());
        }

        if (!empty($child->getGroupBy())) {
            $this->addGroupBy($child->getGroupBy());
        }

        if (!empty($child->getParams())) {
            $this->addParams($child->getParams());
        }

        if (!empty($child->getJoins())) {
            foreach ($child->getJoins() as $join) {
                $this->joins[] = $join;
            }
        }

        if (!empty($child->getUnions())) {
            foreach ($child->getUnions() as $union) {
                $this->union[] = $union;
            }
        }
    }

    public function onCondition(array|string $condition, array $params = []): static
    {
        $this->on = $condition;

        $this->addParams($params);

        return $this;
    }

    public function andOnCondition(array|string $condition, array $params = []): static
    {
        if ($this->on === null) {
            $this->on = $condition;
        } else {
            $this->on = ['and', $this->on, $condition];
        }

        $this->addParams($params);

        return $this;
    }

    public function orOnCondition(array|string $condition, array $params = []): static
    {
        if ($this->on === null) {
            $this->on = $condition;
        } else {
            $this->on = ['or', $this->on, $condition];
        }

        $this->addParams($params);

        return $this;
    }

    public function viaTable(string $tableName, array $link, callable|null $callable = null): static
    {
        $model = $this->primaryModel ?? $this->model;

        $relation = (new static($model))
            ->from([$tableName])
            ->link($link)
            ->multiple(true)
            ->asArray();

        $this->via = $relation;

        if ($callable !== null) {
            $callable($relation);
        }

        return $this;
    }

    public function alias(string $alias): static
    {
        if (count($this->from) < 2) {
            [$tableName] = $this->getTableNameAndAlias();
            $this->from = [$alias => $tableName];
        } else {
            $tableName = $this->getPrimaryTableName();

            foreach ($this->from as $key => $table) {
                if ($table === $tableName) {
                    unset($this->from[$key]);
                    $this->from[$alias] = $tableName;
                }
            }
        }

        return $this;
    }

    public function getTablesUsedInFrom(): array
    {
        if (empty($this->from)) {
            return $this->db->getQuoter()->cleanUpTableNames([$this->getPrimaryTableName()]);
        }

        return parent::getTablesUsedInFrom();
    }

    protected function getPrimaryTableName(): string
    {
        return $this->getModel()->tableName();
    }

    public function getOn(): array|string|null
    {
        return $this->on;
    }

    /**
     * @return array $value A list of relations that this query should be joined with.
     */
    public function getJoinWith(): array
    {
        return $this->joinWith;
    }

    public function getSql(): string|null
    {
        return $this->sql;
    }

    public function findByPk(array|float|int|string $values): array|ActiveRecordInterface|null
    {
        $values = (array) $values;

        $model = $this->getModel();
        $primaryKey = $model->primaryKey();

        if (empty($primaryKey)) {
            throw new InvalidConfigException($model::class . ' must have a primary key.');
        }

        if (count($primaryKey) !== count($values)) {
            throw new InvalidArgumentException(
                'The primary key has ' . count($primaryKey) . ' columns, but ' . count($values) . ' values are passed.'
            );
        }

        if (!empty($this->getJoins()) || !empty($this->getJoinWith())) {
            $tableName = $model->tableName();

            foreach ($primaryKey as &$pk) {
                $pk = "$tableName.$pk";
            }
        }

        return (clone $this)->andWhere(array_combine($primaryKey, $values))->one();
    }

    public function on(array|string|null $value): static
    {
        $this->on = $value;
        return $this;
    }

    public function sql(string|null $value): static
    {
        $this->sql = $value;
        return $this;
    }

    public function getModel(): ActiveRecordInterface
    {
        return clone $this->model;
    }

    public function batch(int $batchSize = 100): BatchQueryResultInterface
    {
        /** @psalm-suppress InvalidArgument */
        return parent::batch($batchSize)->indexBy(null)->resultCallback($this->index(...));
    }

    protected function index(array $rows): array
    {
        /** @var list<array> $rows */
        return ArArrayHelper::index($this->populate($rows), $this->indexBy);
    }

    private function createInstance(): static
    {
        return (new static($this->model))
            ->where($this->getWhere())
            ->limit($this->getLimit())
            ->offset($this->getOffset())
            ->orderBy($this->getOrderBy())
            ->indexBy($this->getIndexBy())
            ->select($this->select)
            ->selectOption($this->selectOption)
            ->distinct($this->distinct)
            ->from($this->from)
            ->groupBy($this->groupBy)
            ->setJoins($this->joins)
            ->having($this->having)
            ->setUnions($this->union)
            ->params($this->params)
            ->withQueries($this->withQueries);
    }

    private function populateOne(array $row): ActiveRecordInterface|array
    {
        return $this->populate([$row])[0];
    }
}<|MERGE_RESOLUTION|>--- conflicted
+++ resolved
@@ -4,11 +4,8 @@
 
 namespace Yiisoft\ActiveRecord;
 
-<<<<<<< HEAD
+use LogicException;
 use Closure;
-=======
-use LogicException;
->>>>>>> 0ccdc7ea
 use ReflectionException;
 use Throwable;
 use Yiisoft\ActiveRecord\Internal\JunctionRowsFinder;
@@ -586,17 +583,6 @@
      */
     private function getTableNameAndAlias(): array
     {
-<<<<<<< HEAD
-        if (!empty($this->from)) {
-            foreach ($this->from as $alias => $tableName) {
-                return is_string($alias)
-                    ? [$tableName, $alias]
-                    : ['', ''];
-            }
-        }
-
-        $tableName = $this->getPrimaryTableName();
-=======
         if (empty($this->from)) {
             $tableName = $this->getPrimaryTableName();
         } else {
@@ -611,7 +597,6 @@
             }
         }
 
->>>>>>> 0ccdc7ea
         $alias = preg_match('/^(.*?)\s+({{\w+}}|\w+)$/', $tableName, $matches)
             ? $matches[2]
             : $tableName;
