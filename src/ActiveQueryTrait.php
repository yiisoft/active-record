<?php

declare(strict_types=1);

namespace Yiisoft\ActiveRecord;

use ReflectionException;
use Throwable;
use Yiisoft\Db\Exception\Exception;
use Yiisoft\Db\Exception\InvalidArgumentException;
use Yiisoft\Db\Exception\NotSupportedException;
use Yiisoft\Definitions\Exception\InvalidConfigException;

use function is_array;
use function is_int;
use function reset;
use function strpos;
use function substr;

trait ActiveQueryTrait
{
    private bool|null $asArray = null;

    /**
     * Sets the {@see asArray} property.
     *
     * @param bool $value Whether to return the query results in terms of arrays instead of Active Records.
     *
     * @return static The query object itself.
     */
    public function asArray(bool|null $value = true): static
    {
        $this->asArray = $value;
        return $this;
    }

    /**
     * Specifies the relations with which this query should be performed.
     *
     * The parameters to this method can be either one or multiple strings, or a single array of relation names and the
     * optional callbacks to customize the relations.
     *
     * A relation name can refer to a relation defined in {@see modelClass} or a sub-relation that stands for a relation
     * of a related record.
     *
     * For example, `orders.address` means the `address` relation defined in the model class corresponding to the
     * `orders` relation.
     *
     * The following are some usage examples:
     *
     * ```php
     * // Create active query
     * CustomerQuery = new ActiveQuery(Customer::class);
     * // find customers together with their orders and country
     * CustomerQuery->with('orders', 'country')->all();
     * // find customers together with their orders and the orders' shipping address
     * CustomerQuery->with('orders.address')->all();
     * // find customers together with their country and orders of status 1
     * CustomerQuery->with([
     *     'orders' => function (ActiveQuery $query) {
     *         $query->andWhere('status = 1');
     *     },
     *     'country',
     * ])->all();
     * ```
     *
     * You can call `with()` multiple times. Each call will add relations to the existing ones.
     *
     * For example, the following two statements are equivalent:
     *
     * ```php
     * CustomerQuery->with('orders', 'country')->all();
     * CustomerQuery->with('orders')->with('country')->all();
     * ```
     *
     * @param array|string ...$with A list of relation names or relation definitions.
     *
     * @return static The query object itself.
     */
    public function with(array|string ...$with): static
    {
        if (isset($with[0]) && is_array($with[0])) {
            /** the parameter is given as an array */
            $with = $with[0];
        }

        if (empty($this->with)) {
            $this->with = $with;
        } elseif (!empty($with)) {
            foreach ($with as $name => $value) {
                if (is_int($name)) {
                    /** repeating relation is fine as normalizeRelations() handle it well */
                    $this->with[] = $value;
                } else {
                    $this->with[$name] = $value;
                }
            }
        }

        return $this;
    }

    /**
     * Converts found rows into model instances.
     *
     * @param array[] $rows The rows to be converted.
     *
     * @throws InvalidConfigException
     * @return ActiveRecordInterface[]|array[] The model instances.
     */
<<<<<<< HEAD
    protected function createModel(array $row): array
=======
    protected function createModels(array $rows): array
>>>>>>> 0f3fd984
    {
        if ($this->asArray) {
            return $row;
        }

        $arClass = $this->getARInstance();

        if (method_exists($arClass, 'instantiate')) {
            $arClass = $arClass->instantiate($row);
        }

        $arClass->populateRecord($row);

        return $arClass;
    }

    /**
     * Finds records corresponding to one or multiple relations and populates them into the primary models.
     *
     * @param array $with a list of relations that this query should be performed with. Please refer to {@see with()}
     * for details about specifying this parameter.
     * @param ActiveRecordInterface[]|array[] $models the primary models (can be either AR instances or arrays)
     *
     * @throws Exception
     * @throws InvalidArgumentException
     * @throws NotSupportedException
     * @throws ReflectionException
     * @throws Throwable
     *
     * @param-out ActiveRecordInterface[]|array[] $models
     */
    public function findWith(array $with, array &$models): void
    {
        $primaryModel = reset($models);

        if (!$primaryModel instanceof ActiveRecordInterface) {
            $primaryModel = $this->getARInstance();
        }

        $relations = $this->normalizeRelations($primaryModel, $with);

        foreach ($relations as $name => $relation) {
            if ($relation->isAsArray() === null) {
                /** inherit asArray from a primary query */
                $relation->asArray($this->asArray);
            }

            $relation->populateRelation($name, $models);
        }
    }

    /**
     * @return ActiveQueryInterface[]
     */
    private function normalizeRelations(ActiveRecordInterface $model, array $with): array
    {
        $relations = [];

        foreach ($with as $name => $callback) {
            if (is_int($name)) {
                $name = $callback;
                $callback = null;
            }

            if (($pos = strpos($name, '.')) !== false) {
                /** with sub-relations */
                $childName = substr($name, $pos + 1);
                $name = substr($name, 0, $pos);
            } else {
                $childName = null;
            }

            if (!isset($relations[$name])) {
                /** @var ActiveQuery $relation */
                $relation = $model->relationQuery($name);
                $relation->primaryModel = null;
                $relations[$name] = $relation;
            } else {
                $relation = $relations[$name];
            }

            if (isset($childName)) {
                $relation->with[$childName] = $callback;
            } elseif ($callback !== null) {
                $callback($relation);
            }
        }

        return $relations;
    }

    public function isAsArray(): bool|null
    {
        return $this->asArray;
    }

    public function getWith(): array
    {
        return $this->with;
    }
}<|MERGE_RESOLUTION|>--- conflicted
+++ resolved
@@ -108,25 +108,27 @@
      * @throws InvalidConfigException
      * @return ActiveRecordInterface[]|array[] The model instances.
      */
-<<<<<<< HEAD
-    protected function createModel(array $row): array
-=======
     protected function createModels(array $rows): array
->>>>>>> 0f3fd984
     {
         if ($this->asArray) {
-            return $row;
-        }
-
-        $arClass = $this->getARInstance();
-
-        if (method_exists($arClass, 'instantiate')) {
-            $arClass = $arClass->instantiate($row);
-        }
-
-        $arClass->populateRecord($row);
-
-        return $arClass;
+            return $rows;
+        }
+
+        $arClassInstance = [];
+
+        foreach ($rows as $row) {
+            $arClass = $this->getARInstance();
+
+            if (method_exists($arClass, 'instantiate')) {
+                $arClass = $arClass->instantiate($row);
+            }
+
+            $arClass->populateRecord($row);
+
+            $arClassInstance[] = $arClass;
+        }
+
+        return $arClassInstance;
     }
 
     /**
