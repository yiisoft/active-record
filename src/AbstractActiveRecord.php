--- conflicted
+++ resolved
@@ -98,16 +98,6 @@
         array|bool $updateProperties = true,
     ): bool;
 
-<<<<<<< HEAD
-    /**
-     * @param ActiveRecordInterface|Closure|string|null $modelClass The class name of the related record, or an instance
-     * of the related record, or a Closure to create an {@see ActiveRecordInterface} object. If `null`, the current model
-     * will be used.
-     *
-     * @psalm-param ModelClass $modelClass
-     */
-=======
->>>>>>> 81d427d9
     public function createQuery(ActiveRecordInterface|Closure|null|string $modelClass = null): ActiveQueryInterface
     {
         return static::query($modelClass);
