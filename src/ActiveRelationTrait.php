--- conflicted
+++ resolved
@@ -570,17 +570,10 @@
             /** @var string $propertyName */
             $propertyName = array_key_first($this->link);
 
-<<<<<<< HEAD
-            match ($this->getARInstance()->columnType($propertyName)) {
+            match ($this->getArInstance()->columnType($propertyName)) {
                 ColumnType::ARRAY => $this->andWhere(new ArrayOverlaps($columnName, $values)),
                 ColumnType::JSON => $this->andWhere(new JsonOverlaps($columnName, $values)),
                 default => $this->andWhere(new In($columnName, 'IN', $values)),
-=======
-            match ($this->getArInstance()->columnType($propertyName)) {
-                ColumnType::ARRAY => $this->andWhere(new ArrayOverlapsCondition($columnName, $values)),
-                ColumnType::JSON => $this->andWhere(new JsonOverlapsCondition($columnName, $values)),
-                default => $this->andWhere(new InCondition($columnName, 'IN', $values)),
->>>>>>> dd31cc51
             };
 
             return;
