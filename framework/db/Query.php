<?php
/**
 * @link http://www.yiiframework.com/
 * @copyright Copyright (c) 2008 Yii Software LLC
 * @license http://www.yiiframework.com/license/
 */

namespace yii\db;

use Yii;
use yii\base\Component;
use yii\base\InvalidArgumentException;
use yii\helpers\ArrayHelper;
use yii\base\InvalidConfigException;
<<<<<<< HEAD
use yii\base\InvalidArgumentException;
=======
>>>>>>> 1660c7b2

/**
 * Query represents a SELECT SQL statement in a way that is independent of DBMS.
 *
 * Query provides a set of methods to facilitate the specification of different clauses
 * in a SELECT statement. These methods can be chained together.
 *
 * By calling [[createCommand()]], we can get a [[Command]] instance which can be further
 * used to perform/execute the DB query against a database.
 *
 * For example,
 *
 * ```php
 * $query = new Query;
 * // compose the query
 * $query->select('id, name')
 *     ->from('user')
 *     ->limit(10);
 * // build and execute the query
 * $rows = $query->all();
 * // alternatively, you can create DB command and execute it
 * $command = $query->createCommand();
 * // $command->sql returns the actual SQL
 * $rows = $command->queryAll();
 * ```
 *
 * Query internally uses the [[QueryBuilder]] class to generate the SQL statement.
 *
 * A more detailed usage guide on how to work with Query can be found in the [guide article on Query Builder](guide:db-query-builder).
 *
 * @property string[] $tablesUsedInFrom Table names indexed by aliases. This property is read-only.
 *
 * @author Qiang Xue <qiang.xue@gmail.com>
 * @author Carsten Brandt <mail@cebe.cc>
 * @since 2.0
 */
class Query extends Component implements QueryInterface, ExpressionInterface
{
    use QueryTrait;

    /**
     * @var array the columns being selected. For example, `['id', 'name']`.
     * This is used to construct the SELECT clause in a SQL statement. If not set, it means selecting all columns.
     * @see select()
     */
    public $select;
    /**
     * @var string additional option that should be appended to the 'SELECT' keyword. For example,
     * in MySQL, the option 'SQL_CALC_FOUND_ROWS' can be used.
     */
    public $selectOption;
    /**
     * @var bool whether to select distinct rows of data only. If this is set true,
     * the SELECT clause would be changed to SELECT DISTINCT.
     */
    public $distinct;
    /**
     * @var array the table(s) to be selected from. For example, `['user', 'post']`.
     * This is used to construct the FROM clause in a SQL statement.
     * @see from()
     */
    public $from;
    /**
     * @var array how to group the query results. For example, `['company', 'department']`.
     * This is used to construct the GROUP BY clause in a SQL statement.
     */
    public $groupBy;
    /**
     * @var array how to join with other tables. Each array element represents the specification
     * of one join which has the following structure:
     *
     * ```php
     * [$joinType, $tableName, $joinCondition]
     * ```
     *
     * For example,
     *
     * ```php
     * [
     *     ['INNER JOIN', 'user', 'user.id = author_id'],
     *     ['LEFT JOIN', 'team', 'team.id = team_id'],
     * ]
     * ```
     */
    public $join;
    /**
     * @var string|array|ExpressionInterface the condition to be applied in the GROUP BY clause.
     * It can be either a string or an array. Please refer to [[where()]] on how to specify the condition.
     */
    public $having;
    /**
     * @var array this is used to construct the UNION clause(s) in a SQL statement.
     * Each array element is an array of the following structure:
     *
     * - `query`: either a string or a [[Query]] object representing a query
     * - `all`: boolean, whether it should be `UNION ALL` or `UNION`
     */
    public $union;
    /**
     * @var array list of query parameter values indexed by parameter placeholders.
     * For example, `[':name' => 'Dan', ':age' => 31]`.
     */
    public $params = [];
    /**
     * @var int|true the default number of seconds that query results can remain valid in cache.
     * Use 0 to indicate that the cached data will never expire.
     * Use a negative number to indicate that query cache should not be used.
     * Use boolean `true` to indicate that [[Connection::queryCacheDuration]] should be used.
     * @see cache()
     * @since 2.0.14
     */
    public $queryCacheDuration;
    /**
     * @var \yii\caching\Dependency the dependency to be associated with the cached query result for this query
     * @see cache()
     * @since 2.0.14
     */
    public $queryCacheDependency;


    /**
     * Creates a DB command that can be used to execute this query.
     * @param Connection $db the database connection used to generate the SQL statement.
     * If this parameter is not given, the `db` application component will be used.
     * @return Command the created DB command instance.
     */
    public function createCommand($db = null)
    {
        if ($db === null) {
            $db = Yii::$app->getDb();
        }
        [$sql, $params] = $db->getQueryBuilder()->build($this);

        $command = $db->createCommand($sql, $params);
        $this->setCommandCache($command);

        return $command;
    }

    /**
     * Prepares for building SQL.
     * This method is called by [[QueryBuilder]] when it starts to build SQL from a query object.
     * You may override this method to do some final preparation work when converting a query into a SQL statement.
     * @param QueryBuilder $builder
     * @return $this a prepared query instance which will be used by [[QueryBuilder]] to build the SQL
     */
    public function prepare($builder)
    {
        return $this;
    }

    /**
     * Starts a batch query.
     *
     * A batch query supports fetching data in batches, which can keep the memory usage under a limit.
     * This method will return a [[BatchQueryResult]] object which implements the [[\Iterator]] interface
     * and can be traversed to retrieve the data in batches.
     *
     * For example,
     *
     * ```php
     * $query = (new Query)->from('user');
     * foreach ($query->batch() as $rows) {
     *     // $rows is an array of 100 or fewer rows from user table
     * }
     * ```
     *
     * @param int $batchSize the number of records to be fetched in each batch.
     * @param Connection $db the database connection. If not set, the "db" application component will be used.
     * @return BatchQueryResult the batch query result. It implements the [[\Iterator]] interface
     * and can be traversed to retrieve the data in batches.
     */
    public function batch($batchSize = 100, $db = null)
    {
        return Yii::createObject([
            'class' => BatchQueryResult::class,
            'query' => $this,
            'batchSize' => $batchSize,
            'db' => $db,
            'each' => false,
        ]);
    }

    /**
     * Starts a batch query and retrieves data row by row.
     *
     * This method is similar to [[batch()]] except that in each iteration of the result,
     * only one row of data is returned. For example,
     *
     * ```php
     * $query = (new Query)->from('user');
     * foreach ($query->each() as $row) {
     * }
     * ```
     *
     * @param int $batchSize the number of records to be fetched in each batch.
     * @param Connection $db the database connection. If not set, the "db" application component will be used.
     * @return BatchQueryResult the batch query result. It implements the [[\Iterator]] interface
     * and can be traversed to retrieve the data in batches.
     */
    public function each($batchSize = 100, $db = null)
    {
        return Yii::createObject([
            'class' => BatchQueryResult::class,
            'query' => $this,
            'batchSize' => $batchSize,
            'db' => $db,
            'each' => true,
        ]);
    }

    /**
     * Executes the query and returns all results as an array.
     * @param Connection $db the database connection used to generate the SQL statement.
     * If this parameter is not given, the `db` application component will be used.
     * @return array the query results. If the query results in nothing, an empty array will be returned.
     */
    public function all($db = null)
    {
        if ($this->emulateExecution) {
            return [];
        }
        $rows = $this->createCommand($db)->queryAll();
        return $this->populate($rows);
    }

    /**
     * Converts the raw query results into the format as specified by this query.
     * This method is internally used to convert the data fetched from database
     * into the format as required by this query.
     * @param array $rows the raw query result from database
     * @return array the converted query result
     */
    public function populate($rows)
    {
        if ($this->indexBy === null) {
            return $rows;
        }
        $result = [];
        foreach ($rows as $row) {
            $result[ArrayHelper::getValue($row, $this->indexBy)] = $row;
        }

        return $result;
    }

    /**
     * Executes the query and returns a single row of result.
     * @param Connection $db the database connection used to generate the SQL statement.
     * If this parameter is not given, the `db` application component will be used.
     * @return array|bool the first row (in terms of an array) of the query result. False is returned if the query
     * results in nothing.
     */
    public function one($db = null)
    {
        if ($this->emulateExecution) {
            return false;
        }

        return $this->createCommand($db)->queryOne();
    }

    /**
     * Returns the query result as a scalar value.
     * The value returned will be the first column in the first row of the query results.
     * @param Connection $db the database connection used to generate the SQL statement.
     * If this parameter is not given, the `db` application component will be used.
     * @return string|null|false the value of the first column in the first row of the query result.
     * False is returned if the query result is empty.
     */
    public function scalar($db = null)
    {
        if ($this->emulateExecution) {
            return null;
        }

        return $this->createCommand($db)->queryScalar();
    }

    /**
     * Executes the query and returns the first column of the result.
     * @param Connection $db the database connection used to generate the SQL statement.
     * If this parameter is not given, the `db` application component will be used.
     * @return array the first column of the query result. An empty array is returned if the query results in nothing.
     */
    public function column($db = null)
    {
        if ($this->emulateExecution) {
            return [];
        }

        if ($this->indexBy === null) {
            return $this->createCommand($db)->queryColumn();
        }

        if (is_string($this->indexBy) && is_array($this->select) && count($this->select) === 1) {
            if (strpos($this->indexBy, '.') === false && count($tables = $this->getTablesUsedInFrom()) > 0) {
                $this->select[] = key($tables) . '.' . $this->indexBy;
            } else {
                $this->select[] = $this->indexBy;
            }
        }
        $rows = $this->createCommand($db)->queryAll();
        $results = [];
        foreach ($rows as $row) {
            $value = reset($row);

            if ($this->indexBy instanceof \Closure) {
                $results[call_user_func($this->indexBy, $row)] = $value;
            } else {
                $results[$row[$this->indexBy]] = $value;
            }
        }

        return $results;
    }

    /**
     * Returns the number of records.
     * @param string $q the COUNT expression. Defaults to '*'.
     * Make sure you properly [quote](guide:db-dao#quoting-table-and-column-names) column names in the expression.
     * @param Connection $db the database connection used to generate the SQL statement.
     * If this parameter is not given (or null), the `db` application component will be used.
     * @return int|string number of records. The result may be a string depending on the
     * underlying database engine and to support integer values higher than a 32bit PHP integer can handle.
     */
    public function count($q = '*', $db = null)
    {
        if ($this->emulateExecution) {
            return 0;
        }

        return $this->queryScalar("COUNT($q)", $db);
    }

    /**
     * Returns the sum of the specified column values.
     * @param string $q the column name or expression.
     * Make sure you properly [quote](guide:db-dao#quoting-table-and-column-names) column names in the expression.
     * @param Connection $db the database connection used to generate the SQL statement.
     * If this parameter is not given, the `db` application component will be used.
     * @return mixed the sum of the specified column values.
     */
    public function sum($q, $db = null)
    {
        if ($this->emulateExecution) {
            return 0;
        }

        return $this->queryScalar("SUM($q)", $db);
    }

    /**
     * Returns the average of the specified column values.
     * @param string $q the column name or expression.
     * Make sure you properly [quote](guide:db-dao#quoting-table-and-column-names) column names in the expression.
     * @param Connection $db the database connection used to generate the SQL statement.
     * If this parameter is not given, the `db` application component will be used.
     * @return mixed the average of the specified column values.
     */
    public function average($q, $db = null)
    {
        if ($this->emulateExecution) {
            return 0;
        }

        return $this->queryScalar("AVG($q)", $db);
    }

    /**
     * Returns the minimum of the specified column values.
     * @param string $q the column name or expression.
     * Make sure you properly [quote](guide:db-dao#quoting-table-and-column-names) column names in the expression.
     * @param Connection $db the database connection used to generate the SQL statement.
     * If this parameter is not given, the `db` application component will be used.
     * @return mixed the minimum of the specified column values.
     */
    public function min($q, $db = null)
    {
        return $this->queryScalar("MIN($q)", $db);
    }

    /**
     * Returns the maximum of the specified column values.
     * @param string $q the column name or expression.
     * Make sure you properly [quote](guide:db-dao#quoting-table-and-column-names) column names in the expression.
     * @param Connection $db the database connection used to generate the SQL statement.
     * If this parameter is not given, the `db` application component will be used.
     * @return mixed the maximum of the specified column values.
     */
    public function max($q, $db = null)
    {
        return $this->queryScalar("MAX($q)", $db);
    }

    /**
     * Returns a value indicating whether the query result contains any row of data.
     * @param Connection $db the database connection used to generate the SQL statement.
     * If this parameter is not given, the `db` application component will be used.
     * @return bool whether the query result contains any row of data.
     */
    public function exists($db = null)
    {
        if ($this->emulateExecution) {
            return false;
        }
        $command = $this->createCommand($db);
        $params = $command->params;
        $command->setSql($command->db->getQueryBuilder()->selectExists($command->getSql()));
        $command->bindValues($params);
        return (bool) $command->queryScalar();
    }

    /**
     * Queries a scalar value by setting [[select]] first.
     * Restores the value of select to make this query reusable.
     * @param string|ExpressionInterface $selectExpression
     * @param Connection|null $db
     * @return bool|string
     */
    protected function queryScalar($selectExpression, $db)
    {
        if ($this->emulateExecution) {
            return null;
        }

        if (
            !$this->distinct
            && empty($this->groupBy)
            && empty($this->having)
            && empty($this->union)
        ) {
            $select = $this->select;
            $order = $this->orderBy;
            $limit = $this->limit;
            $offset = $this->offset;

            $this->select = [$selectExpression];
            $this->orderBy = null;
            $this->limit = null;
            $this->offset = null;
            $command = $this->createCommand($db);

            $this->select = $select;
            $this->orderBy = $order;
            $this->limit = $limit;
            $this->offset = $offset;

            return $command->queryScalar();
        }

        $command = (new self())
            ->select([$selectExpression])
            ->from(['c' => $this])
            ->createCommand($db);
        $this->setCommandCache($command);

        return $command->queryScalar();
    }

    /**
     * Returns table names used in [[from]] indexed by aliases.
     * Both aliases and names are enclosed into {{ and }}.
     * @return string[] table names indexed by aliases
     * @throws \yii\base\InvalidConfigException
     * @since 2.0.12
     */
    public function getTablesUsedInFrom()
    {
        if (empty($this->from)) {
            return [];
        }

        if (is_array($this->from)) {
            $tableNames = $this->from;
        } elseif (is_string($this->from)) {
            $tableNames = preg_split('/\s*,\s*/', trim($this->from), -1, PREG_SPLIT_NO_EMPTY);
        } elseif ($this->from instanceof Expression) {
            $tableNames = [$this->from];
        } else {
            throw new InvalidConfigException(gettype($this->from) . ' in $from is not supported.');
        }

        return $this->cleanUpTableNames($tableNames);
    }

    /**
     * Clean up table names and aliases
     * Both aliases and names are enclosed into {{ and }}.
     * @param array $tableNames non-empty array
     * @return string[] table names indexed by aliases
     * @since 2.0.14
     */
    protected function cleanUpTableNames($tableNames)
    {
        $cleanedUpTableNames = [];
        foreach ($tableNames as $alias => $tableName) {
            if (is_string($tableName) && !is_string($alias)) {
                $pattern = <<<PATTERN
~
^
\s*
(
(?:['"`\[]|{{)
.*?
(?:['"`\]]|}})
|
\(.*?\)
|
.*?
)
(?:
(?:
    \s+
    (?:as)?
    \s*
)
(
   (?:['"`\[]|{{)
    .*?
    (?:['"`\]]|}})
    |
    .*?
)
)?
\s*
$
~iux
PATTERN;
                if (preg_match($pattern, $tableName, $matches)) {
                    if (isset($matches[2])) {
                        [, $tableName, $alias] = $matches;
                    } else {
                        $tableName = $alias = $matches[1];
                    }
                }
            }


            if ($tableName instanceof Expression) {
                if (!is_string($alias)) {
                    throw new InvalidArgumentException('To use Expression in from() method, pass it in array format with alias.');
                }
                $cleanedUpTableNames[$this->ensureNameQuoted($alias)] = $tableName;
            } elseif ($tableName instanceof self) {
                $cleanedUpTableNames[$this->ensureNameQuoted($alias)] = $tableName;
            } else {
                $cleanedUpTableNames[$this->ensureNameQuoted($alias)] = $this->ensureNameQuoted($tableName);
            }
        }

        return $cleanedUpTableNames;
    }

    /**
     * Ensures name is wrapped with {{ and }}
     * @param string $name
     * @return string
     */
    private function ensureNameQuoted($name)
    {
        $name = str_replace(["'", '"', '`', '[', ']'], '', $name);
        if ($name && !preg_match('/^{{.*}}$/', $name)) {
            return '{{' . $name . '}}';
        }

        return $name;
    }

    /**
     * Sets the SELECT part of the query.
     * @param string|array|ExpressionInterface $columns the columns to be selected.
     * Columns can be specified in either a string (e.g. "id, name") or an array (e.g. ['id', 'name']).
     * Columns can be prefixed with table names (e.g. "user.id") and/or contain column aliases (e.g. "user.id AS user_id").
     * The method will automatically quote the column names unless a column contains some parenthesis
     * (which means the column contains a DB expression). A DB expression may also be passed in form of
     * an [[ExpressionInterface]] object.
     *
     * Note that if you are selecting an expression like `CONCAT(first_name, ' ', last_name)`, you should
     * use an array to specify the columns. Otherwise, the expression may be incorrectly split into several parts.
     *
     * When the columns are specified as an array, you may also use array keys as the column aliases (if a column
     * does not need alias, do not use a string key).
     *
     * Starting from version 2.0.1, you may also select sub-queries as columns by specifying each such column
     * as a `Query` instance representing the sub-query.
     *
     * @param string $option additional option that should be appended to the 'SELECT' keyword. For example,
     * in MySQL, the option 'SQL_CALC_FOUND_ROWS' can be used.
     * @return $this the query object itself
     */
    public function select($columns, $option = null)
    {
        if ($columns instanceof ExpressionInterface) {
            $columns = [$columns];
        } elseif (!is_array($columns)) {
            $columns = preg_split('/\s*,\s*/', trim($columns), -1, PREG_SPLIT_NO_EMPTY);
        }
        $this->select = [];
        $this->select = $this->getUniqueColumns($columns);
        $this->selectOption = $option;
        return $this;
    }

    /**
     * Add more columns to the SELECT part of the query.
     *
     * Note, that if [[select]] has not been specified before, you should include `*` explicitly
     * if you want to select all remaining columns too:
     *
     * ```php
     * $query->addSelect(["*", "CONCAT(first_name, ' ', last_name) AS full_name"])->one();
     * ```
     *
     * @param string|array|ExpressionInterface $columns the columns to add to the select. See [[select()]] for more
     * details about the format of this parameter.
     * @return $this the query object itself
     * @see select()
     */
    public function addSelect($columns)
    {
        if ($columns instanceof ExpressionInterface) {
            $columns = [$columns];
        } elseif (!is_array($columns)) {
            $columns = preg_split('/\s*,\s*/', trim($columns), -1, PREG_SPLIT_NO_EMPTY);
        }
        $columns = $this->getUniqueColumns($columns);
        if ($this->select === null) {
            $this->select = $columns;
        } else {
            $this->select = array_merge($this->select, $columns);
        }

        return $this;
    }

    /**
     * Returns unique column names excluding duplicates.
     * Columns to be removed:
     * - if column definition already present in SELECT part with same alias
     * - if column definition without alias already present in SELECT part without alias too
     * @param array $columns the columns to be merged to the select.
     * @since 2.0.14
     */
    protected function getUniqueColumns($columns)
    {
        $columns = array_unique($columns);
        $unaliasedColumns = $this->getUnaliasedColumnsFromSelect();

        foreach ($columns as $columnAlias => $columnDefinition) {
            if ($columnDefinition instanceof Query) {
                continue;
            }

            if (
                (is_string($columnAlias) && isset($this->select[$columnAlias]) && $this->select[$columnAlias] === $columnDefinition)
                || (is_integer($columnAlias) && in_array($columnDefinition, $unaliasedColumns))
            ) {
                unset($columns[$columnAlias]);
            }
        }
        return $columns;
    }

    /**
     * @return array List of columns without aliases from SELECT statement.
     * @since 2.0.14
     */
    protected function getUnaliasedColumnsFromSelect()
    {
        $result = [];
        if (is_array($this->select)) {
            foreach ($this->select as $name => $value) {
                if (is_integer($name)) {
                    $result[] = $value;
                }
            }
        }
        return array_unique($result);
    }

    /**
     * Sets the value indicating whether to SELECT DISTINCT or not.
     * @param bool $value whether to SELECT DISTINCT or not.
     * @return $this the query object itself
     */
    public function distinct($value = true)
    {
        $this->distinct = $value;
        return $this;
    }

    /**
     * Sets the FROM part of the query.
     * @param string|array|ExpressionInterface $tables the table(s) to be selected from. This can be either a string (e.g. `'user'`)
     * or an array (e.g. `['user', 'profile']`) specifying one or several table names.
     * Table names can contain schema prefixes (e.g. `'public.user'`) and/or table aliases (e.g. `'user u'`).
     * The method will automatically quote the table names unless it contains some parenthesis
     * (which means the table is given as a sub-query or DB expression).
     *
     * When the tables are specified as an array, you may also use the array keys as the table aliases
     * (if a table does not need alias, do not use a string key).
     *
     * Use a Query object to represent a sub-query. In this case, the corresponding array key will be used
     * as the alias for the sub-query.
     *
     * To specify the `FROM` part in plain SQL, you may pass an instance of [[ExpressionInterface]].
     *
     * Here are some examples:
     *
     * ```php
     * // SELECT * FROM  `user` `u`, `profile`;
     * $query = (new \yii\db\Query)->from(['u' => 'user', 'profile']);
     *
     * // SELECT * FROM (SELECT * FROM `user` WHERE `active` = 1) `activeusers`;
     * $subquery = (new \yii\db\Query)->from('user')->where(['active' => true])
     * $query = (new \yii\db\Query)->from(['activeusers' => $subquery]);
     *
     * // subquery can also be a string with plain SQL wrapped in parenthesis
     * // SELECT * FROM (SELECT * FROM `user` WHERE `active` = 1) `activeusers`;
     * $subquery = "(SELECT * FROM `user` WHERE `active` = 1)";
     * $query = (new \yii\db\Query)->from(['activeusers' => $subquery]);
     * ```
     *
     * @return $this the query object itself
     */
    public function from($tables)
    {
        if ($tables instanceof Expression) {
            $tables = [$tables];
        }
        if (is_string($tables)) {
            $tables = preg_split('/\s*,\s*/', trim($tables), -1, PREG_SPLIT_NO_EMPTY);
        }
        $this->from = $tables;
        return $this;
    }

    /**
     * Sets the WHERE part of the query.
     *
     * The method requires a `$condition` parameter, and optionally a `$params` parameter
     * specifying the values to be bound to the query.
     *
     * The `$condition` parameter should be either a string (e.g. `'id=1'`) or an array.
     *
     * {@inheritdoc}
     *
     * @param string|array|ExpressionInterface $condition the conditions that should be put in the WHERE part.
     * @param array $params the parameters (name => value) to be bound to the query.
     * @return $this the query object itself
     * @see andWhere()
     * @see orWhere()
     * @see QueryInterface::where()
     */
    public function where($condition, $params = [])
    {
        $this->where = $condition;
        $this->addParams($params);
        return $this;
    }

    /**
     * Adds an additional WHERE condition to the existing one.
     * The new condition and the existing one will be joined using the `AND` operator.
     * @param string|array|ExpressionInterface $condition the new WHERE condition. Please refer to [[where()]]
     * on how to specify this parameter.
     * @param array $params the parameters (name => value) to be bound to the query.
     * @return $this the query object itself
     * @see where()
     * @see orWhere()
     */
    public function andWhere($condition, $params = [])
    {
        if ($this->where === null) {
            $this->where = $condition;
        } elseif (is_array($this->where) && isset($this->where[0]) && strcasecmp($this->where[0], 'and') === 0) {
            $this->where[] = $condition;
        } else {
            $this->where = ['and', $this->where, $condition];
        }
        $this->addParams($params);
        return $this;
    }

    /**
     * Adds an additional WHERE condition to the existing one.
     * The new condition and the existing one will be joined using the `OR` operator.
     * @param string|array|ExpressionInterface $condition the new WHERE condition. Please refer to [[where()]]
     * on how to specify this parameter.
     * @param array $params the parameters (name => value) to be bound to the query.
     * @return $this the query object itself
     * @see where()
     * @see andWhere()
     */
    public function orWhere($condition, $params = [])
    {
        if ($this->where === null) {
            $this->where = $condition;
        } else {
            $this->where = ['or', $this->where, $condition];
        }
        $this->addParams($params);
        return $this;
    }

    /**
     * Adds a filtering condition for a specific column and allow the user to choose a filter operator.
     *
     * It adds an additional WHERE condition for the given field and determines the comparison operator
     * based on the first few characters of the given value.
     * The condition is added in the same way as in [[andFilterWhere]] so [[isEmpty()|empty values]] are ignored.
     * The new condition and the existing one will be joined using the `AND` operator.
     *
     * The comparison operator is intelligently determined based on the first few characters in the given value.
     * In particular, it recognizes the following operators if they appear as the leading characters in the given value:
     *
     * - `<`: the column must be less than the given value.
     * - `>`: the column must be greater than the given value.
     * - `<=`: the column must be less than or equal to the given value.
     * - `>=`: the column must be greater than or equal to the given value.
     * - `<>`: the column must not be the same as the given value.
     * - `=`: the column must be equal to the given value.
     * - If none of the above operators is detected, the `$defaultOperator` will be used.
     *
     * @param string $name the column name.
     * @param string $value the column value optionally prepended with the comparison operator.
     * @param string $defaultOperator The operator to use, when no operator is given in `$value`.
     * Defaults to `=`, performing an exact match.
     * @return $this The query object itself
     * @since 2.0.8
     */
    public function andFilterCompare($name, $value, $defaultOperator = '=')
    {
        if (preg_match('/^(<>|>=|>|<=|<|=)/', $value, $matches)) {
            $operator = $matches[1];
            $value = substr($value, strlen($operator));
        } else {
            $operator = $defaultOperator;
        }

        return $this->andFilterWhere([$operator, $name, $value]);
    }

    /**
     * Appends a JOIN part to the query.
     * The first parameter specifies what type of join it is.
     * @param string $type the type of join, such as INNER JOIN, LEFT JOIN.
     * @param string|array $table the table to be joined.
     *
     * Use a string to represent the name of the table to be joined.
     * The table name can contain a schema prefix (e.g. 'public.user') and/or table alias (e.g. 'user u').
     * The method will automatically quote the table name unless it contains some parenthesis
     * (which means the table is given as a sub-query or DB expression).
     *
     * Use an array to represent joining with a sub-query. The array must contain only one element.
     * The value must be a [[Query]] object representing the sub-query while the corresponding key
     * represents the alias for the sub-query.
     *
     * @param string|array $on the join condition that should appear in the ON part.
     * Please refer to [[where()]] on how to specify this parameter.
     *
     * Note that the array format of [[where()]] is designed to match columns to values instead of columns to columns, so
     * the following would **not** work as expected: `['post.author_id' => 'user.id']`, it would
     * match the `post.author_id` column value against the string `'user.id'`.
     * It is recommended to use the string syntax here which is more suited for a join:
     *
     * ```php
     * 'post.author_id = user.id'
     * ```
     *
     * @param array $params the parameters (name => value) to be bound to the query.
     * @return $this the query object itself
     */
    public function join($type, $table, $on = '', $params = [])
    {
        $this->join[] = [$type, $table, $on];
        return $this->addParams($params);
    }

    /**
     * Appends an INNER JOIN part to the query.
     * @param string|array $table the table to be joined.
     *
     * Use a string to represent the name of the table to be joined.
     * The table name can contain a schema prefix (e.g. 'public.user') and/or table alias (e.g. 'user u').
     * The method will automatically quote the table name unless it contains some parenthesis
     * (which means the table is given as a sub-query or DB expression).
     *
     * Use an array to represent joining with a sub-query. The array must contain only one element.
     * The value must be a [[Query]] object representing the sub-query while the corresponding key
     * represents the alias for the sub-query.
     *
     * @param string|array $on the join condition that should appear in the ON part.
     * Please refer to [[join()]] on how to specify this parameter.
     * @param array $params the parameters (name => value) to be bound to the query.
     * @return $this the query object itself
     */
    public function innerJoin($table, $on = '', $params = [])
    {
        $this->join[] = ['INNER JOIN', $table, $on];
        return $this->addParams($params);
    }

    /**
     * Appends a LEFT OUTER JOIN part to the query.
     * @param string|array $table the table to be joined.
     *
     * Use a string to represent the name of the table to be joined.
     * The table name can contain a schema prefix (e.g. 'public.user') and/or table alias (e.g. 'user u').
     * The method will automatically quote the table name unless it contains some parenthesis
     * (which means the table is given as a sub-query or DB expression).
     *
     * Use an array to represent joining with a sub-query. The array must contain only one element.
     * The value must be a [[Query]] object representing the sub-query while the corresponding key
     * represents the alias for the sub-query.
     *
     * @param string|array $on the join condition that should appear in the ON part.
     * Please refer to [[join()]] on how to specify this parameter.
     * @param array $params the parameters (name => value) to be bound to the query
     * @return $this the query object itself
     */
    public function leftJoin($table, $on = '', $params = [])
    {
        $this->join[] = ['LEFT JOIN', $table, $on];
        return $this->addParams($params);
    }

    /**
     * Appends a RIGHT OUTER JOIN part to the query.
     * @param string|array $table the table to be joined.
     *
     * Use a string to represent the name of the table to be joined.
     * The table name can contain a schema prefix (e.g. 'public.user') and/or table alias (e.g. 'user u').
     * The method will automatically quote the table name unless it contains some parenthesis
     * (which means the table is given as a sub-query or DB expression).
     *
     * Use an array to represent joining with a sub-query. The array must contain only one element.
     * The value must be a [[Query]] object representing the sub-query while the corresponding key
     * represents the alias for the sub-query.
     *
     * @param string|array $on the join condition that should appear in the ON part.
     * Please refer to [[join()]] on how to specify this parameter.
     * @param array $params the parameters (name => value) to be bound to the query
     * @return $this the query object itself
     */
    public function rightJoin($table, $on = '', $params = [])
    {
        $this->join[] = ['RIGHT JOIN', $table, $on];
        return $this->addParams($params);
    }

    /**
     * Sets the GROUP BY part of the query.
     * @param string|array|ExpressionInterface $columns the columns to be grouped by.
     * Columns can be specified in either a string (e.g. "id, name") or an array (e.g. ['id', 'name']).
     * The method will automatically quote the column names unless a column contains some parenthesis
     * (which means the column contains a DB expression).
     *
     * Note that if your group-by is an expression containing commas, you should always use an array
     * to represent the group-by information. Otherwise, the method will not be able to correctly determine
     * the group-by columns.
     *
     * Since version 2.0.7, an [[ExpressionInterface]] object can be passed to specify the GROUP BY part explicitly in plain SQL.
     * Since version 2.0.14, an [[ExpressionInterface]] object can be passed as well.
     * @return $this the query object itself
     * @see addGroupBy()
     */
    public function groupBy($columns)
    {
        if ($columns instanceof ExpressionInterface) {
            $columns = [$columns];
        } elseif (!is_array($columns)) {
            $columns = preg_split('/\s*,\s*/', trim($columns), -1, PREG_SPLIT_NO_EMPTY);
        }
        $this->groupBy = $columns;
        return $this;
    }

    /**
     * Adds additional group-by columns to the existing ones.
     * @param string|array $columns additional columns to be grouped by.
     * Columns can be specified in either a string (e.g. "id, name") or an array (e.g. ['id', 'name']).
     * The method will automatically quote the column names unless a column contains some parenthesis
     * (which means the column contains a DB expression).
     *
     * Note that if your group-by is an expression containing commas, you should always use an array
     * to represent the group-by information. Otherwise, the method will not be able to correctly determine
     * the group-by columns.
     *
     * Since version 2.0.7, an [[Expression]] object can be passed to specify the GROUP BY part explicitly in plain SQL.
     * Since version 2.0.14, an [[ExpressionInterface]] object can be passed as well.
     * @return $this the query object itself
     * @see groupBy()
     */
    public function addGroupBy($columns)
    {
        if ($columns instanceof ExpressionInterface) {
            $columns = [$columns];
        } elseif (!is_array($columns)) {
            $columns = preg_split('/\s*,\s*/', trim($columns), -1, PREG_SPLIT_NO_EMPTY);
        }
        if ($this->groupBy === null) {
            $this->groupBy = $columns;
        } else {
            $this->groupBy = array_merge($this->groupBy, $columns);
        }

        return $this;
    }

    /**
     * Sets the HAVING part of the query.
     * @param string|array|ExpressionInterface $condition the conditions to be put after HAVING.
     * Please refer to [[where()]] on how to specify this parameter.
     * @param array $params the parameters (name => value) to be bound to the query.
     * @return $this the query object itself
     * @see andHaving()
     * @see orHaving()
     */
    public function having($condition, $params = [])
    {
        $this->having = $condition;
        $this->addParams($params);
        return $this;
    }

    /**
     * Adds an additional HAVING condition to the existing one.
     * The new condition and the existing one will be joined using the `AND` operator.
     * @param string|array|ExpressionInterface $condition the new HAVING condition. Please refer to [[where()]]
     * on how to specify this parameter.
     * @param array $params the parameters (name => value) to be bound to the query.
     * @return $this the query object itself
     * @see having()
     * @see orHaving()
     */
    public function andHaving($condition, $params = [])
    {
        if ($this->having === null) {
            $this->having = $condition;
        } else {
            $this->having = ['and', $this->having, $condition];
        }
        $this->addParams($params);
        return $this;
    }

    /**
     * Adds an additional HAVING condition to the existing one.
     * The new condition and the existing one will be joined using the `OR` operator.
     * @param string|array|ExpressionInterface $condition the new HAVING condition. Please refer to [[where()]]
     * on how to specify this parameter.
     * @param array $params the parameters (name => value) to be bound to the query.
     * @return $this the query object itself
     * @see having()
     * @see andHaving()
     */
    public function orHaving($condition, $params = [])
    {
        if ($this->having === null) {
            $this->having = $condition;
        } else {
            $this->having = ['or', $this->having, $condition];
        }
        $this->addParams($params);
        return $this;
    }

    /**
     * Sets the HAVING part of the query but ignores [[isEmpty()|empty operands]].
     *
     * This method is similar to [[having()]]. The main difference is that this method will
     * remove [[isEmpty()|empty query operands]]. As a result, this method is best suited
     * for building query conditions based on filter values entered by users.
     *
     * The following code shows the difference between this method and [[having()]]:
     *
     * ```php
     * // HAVING `age`=:age
     * $query->filterHaving(['name' => null, 'age' => 20]);
     * // HAVING `age`=:age
     * $query->having(['age' => 20]);
     * // HAVING `name` IS NULL AND `age`=:age
     * $query->having(['name' => null, 'age' => 20]);
     * ```
     *
     * Note that unlike [[having()]], you cannot pass binding parameters to this method.
     *
     * @param array $condition the conditions that should be put in the HAVING part.
     * See [[having()]] on how to specify this parameter.
     * @return $this the query object itself
     * @see having()
     * @see andFilterHaving()
     * @see orFilterHaving()
     * @since 2.0.11
     */
    public function filterHaving(array $condition)
    {
        $condition = $this->filterCondition($condition);
        if ($condition !== []) {
            $this->having($condition);
        }

        return $this;
    }

    /**
     * Adds an additional HAVING condition to the existing one but ignores [[isEmpty()|empty operands]].
     * The new condition and the existing one will be joined using the `AND` operator.
     *
     * This method is similar to [[andHaving()]]. The main difference is that this method will
     * remove [[isEmpty()|empty query operands]]. As a result, this method is best suited
     * for building query conditions based on filter values entered by users.
     *
     * @param array $condition the new HAVING condition. Please refer to [[having()]]
     * on how to specify this parameter.
     * @return $this the query object itself
     * @see filterHaving()
     * @see orFilterHaving()
     * @since 2.0.11
     */
    public function andFilterHaving(array $condition)
    {
        $condition = $this->filterCondition($condition);
        if ($condition !== []) {
            $this->andHaving($condition);
        }

        return $this;
    }

    /**
     * Adds an additional HAVING condition to the existing one but ignores [[isEmpty()|empty operands]].
     * The new condition and the existing one will be joined using the `OR` operator.
     *
     * This method is similar to [[orHaving()]]. The main difference is that this method will
     * remove [[isEmpty()|empty query operands]]. As a result, this method is best suited
     * for building query conditions based on filter values entered by users.
     *
     * @param array $condition the new HAVING condition. Please refer to [[having()]]
     * on how to specify this parameter.
     * @return $this the query object itself
     * @see filterHaving()
     * @see andFilterHaving()
     * @since 2.0.11
     */
    public function orFilterHaving(array $condition)
    {
        $condition = $this->filterCondition($condition);
        if ($condition !== []) {
            $this->orHaving($condition);
        }

        return $this;
    }

    /**
     * Appends a SQL statement using UNION operator.
     * @param string|Query $sql the SQL statement to be appended using UNION
     * @param bool $all TRUE if using UNION ALL and FALSE if using UNION
     * @return $this the query object itself
     */
    public function union($sql, $all = false)
    {
        $this->union[] = ['query' => $sql, 'all' => $all];
        return $this;
    }

    /**
     * Sets the parameters to be bound to the query.
     * @param array $params list of query parameter values indexed by parameter placeholders.
     * For example, `[':name' => 'Dan', ':age' => 31]`.
     * @return $this the query object itself
     * @see addParams()
     */
    public function params($params)
    {
        $this->params = $params;
        return $this;
    }

    /**
     * Adds additional parameters to be bound to the query.
     * @param array $params list of query parameter values indexed by parameter placeholders.
     * For example, `[':name' => 'Dan', ':age' => 31]`.
     * @return $this the query object itself
     * @see params()
     */
    public function addParams($params)
    {
        if (!empty($params)) {
            if (empty($this->params)) {
                $this->params = $params;
            } else {
                foreach ($params as $name => $value) {
                    if (is_int($name)) {
                        $this->params[] = $value;
                    } else {
                        $this->params[$name] = $value;
                    }
                }
            }
        }

        return $this;
    }

    /**
     * Enables query cache for this Query.
     * @param int|true $duration the number of seconds that query results can remain valid in cache.
     * Use 0 to indicate that the cached data will never expire.
     * Use a negative number to indicate that query cache should not be used.
     * Use boolean `true` to indicate that [[Connection::queryCacheDuration]] should be used.
     * Defaults to `true`.
     * @param \yii\caching\Dependency $dependency the cache dependency associated with the cached result.
     * @return $this the Query object itself
     * @since 2.0.14
     */
    public function cache($duration = true, $dependency = null)
    {
        $this->queryCacheDuration = $duration;
        $this->queryCacheDependency = $dependency;
        return $this;
    }

    /**
     * Disables query cache for this Query.
     * @return $this the Query object itself
     * @since 2.0.14
     */
    public function noCache()
    {
        $this->queryCacheDuration = -1;
        return $this;
    }

    /**
     * Sets $command cache, if this query has enabled caching.
     *
     * @param Command $command
     * @return Command
     * @since 2.0.14
     */
    protected function setCommandCache($command)
    {
        if ($this->queryCacheDuration !== null || $this->queryCacheDependency !== null) {
            $duration = $this->queryCacheDuration === true ? null : $this->queryCacheDuration;
            $command->cache($duration, $this->queryCacheDependency);
        }

        return $command;
    }

    /**
     * Creates a new Query object and copies its property values from an existing one.
     * The properties being copies are the ones to be used by query builders.
     * @param Query $from the source query object
     * @return Query the new Query object
     */
    public static function create($from)
    {
        return new self([
            'where' => $from->where,
            'limit' => $from->limit,
            'offset' => $from->offset,
            'orderBy' => $from->orderBy,
            'indexBy' => $from->indexBy,
            'select' => $from->select,
            'selectOption' => $from->selectOption,
            'distinct' => $from->distinct,
            'from' => $from->from,
            'groupBy' => $from->groupBy,
            'join' => $from->join,
            'having' => $from->having,
            'union' => $from->union,
            'params' => $from->params,
        ]);
    }

    /**
     * Returns the SQL representation of Query
     * @return string
     */
    public function __toString()
    {
        return serialize($this);
    }
}<|MERGE_RESOLUTION|>--- conflicted
+++ resolved
@@ -12,10 +12,6 @@
 use yii\base\InvalidArgumentException;
 use yii\helpers\ArrayHelper;
 use yii\base\InvalidConfigException;
-<<<<<<< HEAD
-use yii\base\InvalidArgumentException;
-=======
->>>>>>> 1660c7b2
 
 /**
  * Query represents a SELECT SQL statement in a way that is independent of DBMS.
