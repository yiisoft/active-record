--- conflicted
+++ resolved
@@ -65,16 +65,10 @@
     /**
      * Builds the ORDER BY/LIMIT/OFFSET clauses for SQL SERVER 2012 or newer.
      * @param string $sql the existing SQL (without ORDER BY/LIMIT/OFFSET)
-<<<<<<< HEAD
-     * @param array $orderBy the order by columns. See [[Query::orderBy]] for more details on how to specify this parameter.
-     * @param int $limit the limit number. See [[Query::limit]] for more details.
-     * @param int $offset the offset number. See [[Query::offset]] for more details.
-     * @param array $params the binding parameters to be populated
-=======
      * @param array $orderBy the order by columns. See [[\yii\db\Query::orderBy]] for more details on how to specify this parameter.
      * @param int $limit the limit number. See [[\yii\db\Query::limit]] for more details.
      * @param int $offset the offset number. See [[\yii\db\Query::offset]] for more details.
->>>>>>> 5d060c4f
+     * @param array $params the binding parameters to be populated
      * @return string the SQL completed with ORDER BY/LIMIT/OFFSET (if any)
      */
     protected function newBuildOrderByAndLimit($sql, $orderBy, $limit, $offset, &$params)
@@ -99,16 +93,10 @@
     /**
      * Builds the ORDER BY/LIMIT/OFFSET clauses for SQL SERVER 2005 to 2008.
      * @param string $sql the existing SQL (without ORDER BY/LIMIT/OFFSET)
-<<<<<<< HEAD
-     * @param array $orderBy the order by columns. See [[Query::orderBy]] for more details on how to specify this parameter.
-     * @param int $limit the limit number. See [[Query::limit]] for more details.
-     * @param int $offset the offset number. See [[Query::offset]] for more details.
-     * @param array $params the binding parameters to be populated
-=======
      * @param array $orderBy the order by columns. See [[\yii\db\Query::orderBy]] for more details on how to specify this parameter.
      * @param int $limit the limit number. See [[\yii\db\Query::limit]] for more details.
      * @param int $offset the offset number. See [[\yii\db\Query::offset]] for more details.
->>>>>>> 5d060c4f
+     * @param array $params the binding parameters to be populated
      * @return string the SQL completed with ORDER BY/LIMIT/OFFSET (if any)
      */
     protected function oldBuildOrderByAndLimit($sql, $orderBy, $limit, $offset, &$params)
