--- conflicted
+++ resolved
@@ -117,11 +117,7 @@
         }
 
         return Yii::createObject([
-<<<<<<< HEAD
             'class' => ActiveDataProvider::class,
-            'query' => $modelClass::find(),
-=======
-            'class' => ActiveDataProvider::className(),
             'query' => $query,
             'pagination' => [
                 'params' => $requestParams,
@@ -129,7 +125,6 @@
             'sort' => [
                 'params' => $requestParams,
             ],
->>>>>>> 1e6ab3cd
         ]);
     }
 }