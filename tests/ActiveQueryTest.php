<?php

declare(strict_types=1);

namespace Yiisoft\ActiveRecord\Tests;

use Closure;
use InvalidArgumentException;
use LogicException;
use PHPUnit\Framework\Attributes\DataProvider;
use Throwable;
use Yiisoft\ActiveRecord\ActiveQuery;
use Yiisoft\ActiveRecord\ActiveQueryInterface;
use Yiisoft\ActiveRecord\Internal\ArArrayHelper;
use Yiisoft\ActiveRecord\OptimisticLockException;
use Yiisoft\ActiveRecord\Tests\Stubs\ActiveRecord\BitValues;
use Yiisoft\ActiveRecord\Tests\Stubs\ActiveRecord\Category;
use Yiisoft\ActiveRecord\Tests\Stubs\ActiveRecord\Customer;
use Yiisoft\ActiveRecord\Tests\Stubs\ActiveRecord\CustomerQuery;
use Yiisoft\ActiveRecord\Tests\Stubs\ActiveRecord\Document;
use Yiisoft\ActiveRecord\Tests\Stubs\ActiveRecord\Dossier;
use Yiisoft\ActiveRecord\Tests\Stubs\ActiveRecord\Employee;
use Yiisoft\ActiveRecord\Tests\Stubs\ActiveRecord\Item;
use Yiisoft\ActiveRecord\Tests\Stubs\ActiveRecord\NoPk;
use Yiisoft\ActiveRecord\Tests\Stubs\ActiveRecord\Order;
use Yiisoft\ActiveRecord\Tests\Stubs\ActiveRecord\OrderItem;
use Yiisoft\ActiveRecord\Tests\Stubs\ActiveRecord\OrderItemWithNullFK;
use Yiisoft\ActiveRecord\Tests\Stubs\ActiveRecord\OrderWithNullFK;
use Yiisoft\ActiveRecord\Tests\Stubs\ActiveRecord\Profile;
use Yiisoft\ActiveRecord\Tests\Support\Assert;
use Yiisoft\ActiveRecord\Tests\Support\DbHelper;
use Yiisoft\ActiveRecord\UnknownPropertyException;
use Yiisoft\Db\Command\AbstractCommand;
use Yiisoft\Db\Exception\Exception;
use Yiisoft\Db\Exception\InvalidCallException;
use Yiisoft\Db\Exception\InvalidConfigException;
use Yiisoft\Db\Expression\Expression;
use Yiisoft\Db\Query\QueryInterface;

use function sort;
use function ucfirst;

abstract class ActiveQueryTest extends TestCase
{
    public function testOptions(): void
    {
        $customerQuery = Customer::query();

        $query = $customerQuery->on(['a' => 'b'])->joinWith('profile');
        $this->assertInstanceOf(Customer::class, $query->getModel());
        $this->assertEquals(['a' => 'b'], $query->getOn());
        $this->assertEquals([[['profile'], true, 'LEFT JOIN']], $query->getJoinWith());
        $customerQuery->resetJoinWith();
        $this->assertEquals([], $query->getJoinWith());
    }

    public function testPrepare(): void
    {
        $query = Customer::query();
        $this->assertInstanceOf(QueryInterface::class, $query->prepare($this->db()->getQueryBuilder()));
    }

    public function testPopulateEmptyRows(): void
    {
        $query = Customer::query();
        $this->assertEquals([], $query->populate([]));
    }

    public function testAll(): void
    {
        $query = Customer::query();

        foreach ($query->all() as $customer) {
            $this->assertInstanceOf(Customer::class, $customer);
        }

        $this->assertCount(3, $query->all());
    }

    public function testOne(): void
    {
        $query = Customer::query();
        $this->assertInstanceOf(Customer::class, $query->one());
    }

    public function testCreateCommand(): void
    {
        $query = Customer::query();
        $this->assertInstanceOf(AbstractCommand::class, $query->createCommand());
    }

    public function testQueryScalar(): void
    {
        $query = Customer::query();
        $this->assertEquals('user1', Assert::invokeMethod($query, 'queryScalar', ['name']));
    }

    public function testGetJoinWith(): void
    {
        $query = Customer::query();
        $query->joinWith('profile');
        $this->assertEquals([[['profile'], true, 'LEFT JOIN']], $query->getJoinWith());
    }

    public function testGetWith(): void
    {
        $query = Customer::query();

        $this->assertSame([], $query->getWith());

        $query->with('orders');
        $this->assertSame(['orders'], $query->getWith());

        $query = Customer::query();
        $query->with('orders', 'profile');
        $this->assertSame(['orders', 'profile'], $query->getWith());
    }

    public function testInnerJoinWith(): void
    {
        $query = Customer::query();
        $query->innerJoinWith('profile');
        $this->assertEquals([[['profile'], true, 'INNER JOIN']], $query->getJoinWith());
    }

    public function testBuildJoinWithRemoveDuplicateJoinByTableName(): void
    {
        $query = Customer::query();
        $query->innerJoinWith('orders')->joinWith('orders.orderItems');
        Assert::invokeMethod($query, 'buildJoinWith');
        $this->assertEquals([
            [
                'INNER JOIN',
                'order',
                '{{customer}}.[[id]] = {{order}}.[[customer_id]]',
            ],
            [
                'LEFT JOIN',
                'order_item',
                '{{order}}.[[id]] = {{order_item}}.[[order_id]]',
            ],
        ], $query->getJoins());
    }

    public function testGetQueryTableNameFromNotSet(): void
    {
        $query = Customer::query();
        $this->assertEquals(['customer', 'customer'], Assert::invokeMethod($query, 'getTableNameAndAlias'));
    }

    public function testGetQueryTableNameFromSet(): void
    {
        $query = Customer::query();
        $query->from(['alias' => 'customer']);
        $this->assertEquals(['customer', 'alias'], Assert::invokeMethod($query, 'getTableNameAndAlias'));
    }

    public function testOnCondition(): void
    {
        $on = ['active' => true];
        $params = ['a' => 'b'];

        $query = Customer::query();
        $query->on($on, $params);
        $this->assertEquals($on, $query->getOn());
        $this->assertEquals($params, $query->getParams());
    }

    public function testAndOnConditionOnNotSet(): void
    {
        $on = ['active' => true];
        $params = ['a' => 'b'];
        $query = Customer::query();
        $query->andOn($on, $params);
        $this->assertEquals($on, $query->getOn());
        $this->assertEquals($params, $query->getParams());
    }

    public function testAndOnConditionOnSet(): void
    {
        $onOld = ['active' => true];
        $on = ['active' => true];
        $params = ['a' => 'b'];

        $query = Customer::query();

        $query->on($onOld)->andOn($on, $params);

        $this->assertEquals(['and', $onOld, $on], $query->getOn());
        $this->assertEquals($params, $query->getParams());
    }

    public function testOrOnConditionOnNotSet(): void
    {
        $on = ['active' => true];
        $params = ['a' => 'b'];

        $query = Customer::query();

        $query->orOn($on, $params);

        $this->assertEquals($on, $query->getOn());
        $this->assertEquals($params, $query->getParams());
    }

    public function testOrOnConditionOnSet(): void
    {
        $onOld = ['active' => true];
        $on = ['active' => true];
        $params = ['a' => 'b'];

        $query = Customer::query();

        $query->on($onOld)->orOn($on, $params);

        $this->assertEquals(['or', $onOld, $on], $query->getOn());
        $this->assertEquals($params, $query->getParams());
    }

    public function testViaWithEmptyPrimaryModel(): void
    {
        $query = Customer::query();

        $this->expectException(InvalidConfigException::class);
        $this->expectExceptionMessage('Setting via is only supported for relational queries.');

        $query->via('profile');
    }

    public function testViaTable(): void
    {
        $order = new Order();

        $query = Customer::query();

        $query->primaryModel($order)->viaTable(Profile::class, ['id' => 'item_id']);

        $this->assertInstanceOf(ActiveQuery::class, $query);
        $this->assertInstanceOf(ActiveQuery::class, $query->getVia());
    }

    public function testAliasNotSet(): void
    {
        $query = Customer::query();

        $query->alias('alias');

        $this->assertInstanceOf(ActiveQuery::class, $query);
        $this->assertEquals(['alias' => 'customer'], $query->getFrom());
    }

    public function testAliasYetSet(): void
    {
        $aliasOld = ['old'];

        $query = Customer::query();

        $query->from($aliasOld)->alias('alias');

        $this->assertInstanceOf(ActiveQuery::class, $query);
        $this->assertEquals(['alias' => 'old'], $query->getFrom());
    }

    public function testGetTableNamesNotFilledFrom(): void
    {
        $query = Profile::query();
        $tableName = Profile::TABLE_NAME;

        $this->assertEquals(
            [
                '{{' . $tableName . '}}' => '{{' . $tableName . '}}',
            ],
            $query->getTablesUsedInFrom()
        );
    }

    public function testGetTableNamesWontFillFrom(): void
    {
        $query = Profile::query();

        $this->assertSame([], $query->getFrom());

        $query->getTablesUsedInFrom();

        $this->assertSame([], $query->getFrom());
    }

    public function testGetTablesUsedInFromWithFromSet(): void
    {
        $query = Customer::query();
        $query->from(['customer' => 'customers_table']);

        $result = $query->getTablesUsedInFrom();

        $this->assertSame(
            ['{{customer}}' => '{{customers_table}}'],
            $result,
        );
    }

    public function testJoinWithRelationNoLinkWithOn(): void
    {
        $query = OrderItem::query();

        $sql = $query->joinWith('custom')->createCommand()->getRawSql();

        $this->assertSame(
            DbHelper::replaceQuotes(
                'SELECT [[order_item]].* FROM [[order_item]] LEFT JOIN [[order]]',
                self::db()->getDriverName(),
            ),
            $sql
        );
    }

    public function testJoinWithRelationChildParams(): void
    {
        $query = Order::query()->joinWith(
            [
                'customer' => static function (ActiveQueryInterface $q) {
                    $q->where('{{customer}}.{{id}} = :customer_id', [':customer_id' => 1]);
                },
            ],
            false
        );

        $sql = $query->createCommand()->getRawSql();

        $this->assertSame(
            DbHelper::replaceQuotes(
                'SELECT [[order]].* FROM [[order]] LEFT JOIN [[customer]] ON [[order]].[[customer_id]] = [[customer]].[[id]] WHERE ([[order]].[[deleted_at]] IS NULL) AND ([[customer]].[[id]] = 1)',
                self::db()->getDriverName(),
            ),
            $sql
        );
    }

    /**
     * {@see https://github.com/yiisoft/yii2/issues/5341}
     *
     * Issue: Plan 1 -- * Account * -- * User
     * Our Tests: Category 1 -- * Item * -- * Order
     */
    public function testDeeplyNestedTableRelationWith(): void
    {
        /** @var $category Category */
        $categoriesQuery = Category::query();

        $categories = $categoriesQuery->with('orders')->indexBy('id')->all();
        $category = $categories[1];
        $this->assertNotNull($category);

        $orders = $category->getOrders();
        $this->assertCount(2, $orders);
        $this->assertInstanceOf(Order::class, $orders[0]);
        $this->assertInstanceOf(Order::class, $orders[1]);

        $ids = [$orders[0]->getId(), $orders[1]->getId()];
        sort($ids);
        $this->assertEquals([1, 3], $ids);

        $category = $categories[2];
        $this->assertNotNull($category);

        $orders = $category->getOrders();
        $this->assertCount(1, $orders);
        $this->assertInstanceOf(Order::class, $orders[0]);
        $this->assertEquals(2, $orders[0]->getId());
    }

    public function testGetSql(): void
    {
        $query = Customer::query();

        $query->sql('SELECT * FROM {{customer}} ORDER BY [[id]] DESC');

        $this->assertEquals('SELECT * FROM {{customer}} ORDER BY [[id]] DESC', $query->getSql());
    }

    public function testCustomColumns(): void
    {
        $customerQuery = Customer::query();

        /** find custom column */
        if ($this->db()->getDriverName() === 'oci') {
            $customers = $customerQuery
                ->select(['{{customer}}.*', '([[status]]*2) AS [[status2]]'])
                ->where(['name' => 'user3'])->one();
        } else {
            $customers = $customerQuery
                ->select(['*', '([[status]]*2) AS [[status2]]'])
                ->where(['name' => 'user3'])->one();
        }

        $this->assertEquals(3, $customers->get('id'));
        $this->assertEquals(4, $customers->status2);
    }

    public function testCallFind(): void
    {
        $customerQuery = Customer::query();

        /** find count, sum, average, min, max, scalar */
        $this->assertEquals(3, $customerQuery->count());
        $this->assertEquals(6, $customerQuery->sum('[[id]]'));
        $this->assertEquals(2, $customerQuery->average('[[id]]'));
        $this->assertEquals(1, $customerQuery->min('[[id]]'));
        $this->assertEquals(3, $customerQuery->max('[[id]]'));
        $this->assertEquals(3, $customerQuery->select('COUNT(*)')->scalar());
        $this->assertEquals(2, $customerQuery->where('[[id]]=1 OR [[id]]=2')->count());
    }

    public function testDeeplyNestedTableRelation(): void
    {
        $customerQuery = Customer::query();

        $customers = $customerQuery->findByPk(1);

        $items = $customers->getOrderItems();

        $this->assertCount(2, $items);
        $this->assertEquals(1, $items[0]->get('id'));
        $this->assertEquals(2, $items[1]->get('id'));
        $this->assertInstanceOf(Item::class, $items[0]);
        $this->assertInstanceOf(Item::class, $items[1]);
    }

    /**
     * {@see https://github.com/yiisoft/yii2/issues/5341}
     *
     * Issue: Plan 1 -- * Account * -- * User
     * Our Tests: Category 1 -- * Item * -- * Order
     */
    public function testDeeplyNestedTableRelation2(): void
    {
        $categoryQuery = Category::query();

        $categories = $categoryQuery->where(['id' => 1])->one();
        $this->assertNotNull($categories);

        $orders = $categories->getOrders();
        $this->assertCount(2, $orders);
        $this->assertInstanceOf(Order::class, $orders[0]);
        $this->assertInstanceOf(Order::class, $orders[1]);

        $ids = [$orders[0]->getId(), $orders[1]->get('id')];
        sort($ids);
        $this->assertEquals([1, 3], $ids);

        $categories = $categoryQuery->setWhere(['id' => 2])->one();
        $this->assertNotNull($categories);

        $orders = $categories->getOrders();
        $this->assertCount(1, $orders);
        $this->assertEquals(2, $orders[0]->get('id'));
        $this->assertInstanceOf(Order::class, $orders[0]);
    }

    public function testJoinWith(): void
    {
        /** left join and eager loading */
        $orderQuery = Order::query();
        $orders = $orderQuery->joinWith('customer')->orderBy('customer.id DESC, order.id')->all();
        $this->assertCount(3, $orders);
        $this->assertEquals(2, $orders[0]->getId());
        $this->assertEquals(3, $orders[1]->getId());
        $this->assertEquals(1, $orders[2]->getId());
        $this->assertTrue($orders[0]->isRelationPopulated('customer'));
        $this->assertTrue($orders[1]->isRelationPopulated('customer'));
        $this->assertTrue($orders[2]->isRelationPopulated('customer'));

        /** inner join filtering and eager loading */
        $orderQuery = Order::query();
        $orders = $orderQuery->innerJoinWith(
            [
                'customer' => function ($query) {
                    $query->where('{{customer}}.[[id]]=2');
                },
            ]
        )->orderBy('order.id')->all();
        $this->assertCount(2, $orders);
        $this->assertEquals(2, $orders[0]->getId());
        $this->assertEquals(3, $orders[1]->getId());
        $this->assertTrue($orders[0]->isRelationPopulated('customer'));
        $this->assertTrue($orders[1]->isRelationPopulated('customer'));

        /** inner join filtering, eager loading, conditions on both primary and relation */
        $orders = Order::query()->innerJoinWith(
            [
                'customer' => function ($query) {
                    $query->where(['customer.id' => 2]);
                },
            ]
        )->andWhere(['order.id' => [1, 2]])->orderBy('order.id')->all();
        $this->assertCount(1, $orders);
        $this->assertEquals(2, $orders[0]->getId());
        $this->assertTrue($orders[0]->isRelationPopulated('customer'));

        /** inner join filtering without eager loading */
        $orders = Order::query()->innerJoinWith(
            [
                'customer' => static function ($query) {
                    $query->where('{{customer}}.[[id]]=2');
                },
            ],
            false
        )->orderBy('order.id')->all();
        $this->assertCount(2, $orders);
        $this->assertEquals(2, $orders[0]->getId());
        $this->assertEquals(3, $orders[1]->getId());
        $this->assertFalse($orders[0]->isRelationPopulated('customer'));
        $this->assertFalse($orders[1]->isRelationPopulated('customer'));

        /** inner join filtering without eager loading, conditions on both primary and relation */
        $orders = Order::query()->innerJoinWith(
            [
                'customer' => static function ($query) {
                    $query->where(['customer.id' => 2]);
                },
            ],
            false
        )->andWhere(['order.id' => [1, 2]])->orderBy('order.id')->all();
        $this->assertCount(1, $orders);
        $this->assertEquals(2, $orders[0]->getId());
        $this->assertFalse($orders[0]->isRelationPopulated('customer'));

        /** join with via-relation */
        $orders = Order::query()->innerJoinWith('books')->orderBy('order.id')->all();
        $this->assertCount(2, $orders);
        $this->assertCount(2, $orders[0]->getBooks());
        $this->assertCount(1, $orders[1]->getBooks());
        $this->assertEquals(1, $orders[0]->getId());
        $this->assertEquals(3, $orders[1]->getId());
        $this->assertTrue($orders[0]->isRelationPopulated('books'));
        $this->assertTrue($orders[1]->isRelationPopulated('books'));

        /** join with sub-relation */
        $orders = Order::query()->innerJoinWith(
            [
                'items' => function ($q) {
                    $q->orderBy('item.id');
                },
                'items.category' => function ($q) {
                    $q->where('{{category}}.[[id]] = 2');
                },
            ]
        )->orderBy('order.id')->all();
        $this->assertCount(1, $orders);
        $this->assertCount(3, $orders[0]->getItems());
        $this->assertEquals(2, $orders[0]->getId());
        $this->assertEquals(2, $orders[0]->getItems()[0]->getCategory()->getId());
        $this->assertTrue($orders[0]->isRelationPopulated('items'));
        $this->assertTrue($orders[0]->getItems()[0]->isRelationPopulated('category'));

        /** join with table alias */
        $orders = Order::query()->joinWith(
            [
                'customer' => function ($q) {
                    $q->from('customer c');
                },
            ]
        )->orderBy('c.id DESC, order.id')->all();
        $this->assertCount(3, $orders);
        $this->assertEquals(2, $orders[0]->getId());
        $this->assertEquals(3, $orders[1]->getId());
        $this->assertEquals(1, $orders[2]->getId());
        $this->assertTrue($orders[0]->isRelationPopulated('customer'));
        $this->assertTrue($orders[1]->isRelationPopulated('customer'));
        $this->assertTrue($orders[2]->isRelationPopulated('customer'));

        /** join with table alias */
        $orders = Order::query()->joinWith('customer as c')->orderBy('c.id DESC, order.id')->all();
        $this->assertCount(3, $orders);
        $this->assertEquals(2, $orders[0]->getId());
        $this->assertEquals(3, $orders[1]->getId());
        $this->assertEquals(1, $orders[2]->getId());
        $this->assertTrue($orders[0]->isRelationPopulated('customer'));
        $this->assertTrue($orders[1]->isRelationPopulated('customer'));
        $this->assertTrue($orders[2]->isRelationPopulated('customer'));

        /** join with table alias sub-relation */
        $orders = Order::query()->innerJoinWith(
            [
                'items as t' => function ($q) {
                    $q->orderBy('t.id');
                },
                'items.category as c' => function ($q) {
                    $q->where('{{c}}.[[id]] = 2');
                },
            ]
        )->orderBy('order.id')->all();
        $this->assertCount(1, $orders);
        $this->assertCount(3, $orders[0]->getItems());
        $this->assertEquals(2, $orders[0]->getId());
        $this->assertEquals(2, $orders[0]->getItems()[0]->getCategory()->getId());
        $this->assertTrue($orders[0]->isRelationPopulated('items'));
        $this->assertTrue($orders[0]->getItems()[0]->isRelationPopulated('category'));

        /** join with ON condition */
        $orders = Order::query()->joinWith('books2')->orderBy('order.id')->all();
        $this->assertCount(3, $orders);
        $this->assertCount(2, $orders[0]->getBooks2());
        $this->assertCount(0, $orders[1]->getBooks2());
        $this->assertCount(1, $orders[2]->getBooks2());
        $this->assertEquals(1, $orders[0]->getId());
        $this->assertEquals(2, $orders[1]->getId());
        $this->assertEquals(3, $orders[2]->getId());
        $this->assertTrue($orders[0]->isRelationPopulated('books2'));
        $this->assertTrue($orders[1]->isRelationPopulated('books2'));
        $this->assertTrue($orders[2]->isRelationPopulated('books2'));

        /** lazy loading with ON condition */
        $order = Order::query()->findByPk(1);
        $this->assertCount(2, $order->getBooks2());

        $order = Order::query()->findByPk(2);
        $this->assertCount(0, $order->getBooks2());

        $order = Order::query()->findByPk(3);
        $this->assertCount(1, $order->getBooks2());

        /** eager loading with ON condition */
        $orders = Order::query()->with('books2')->all();
        $this->assertCount(3, $orders);
        $this->assertCount(2, $orders[0]->getBooks2());
        $this->assertCount(0, $orders[1]->getBooks2());
        $this->assertCount(1, $orders[2]->getBooks2());
        $this->assertEquals(1, $orders[0]->getId());
        $this->assertEquals(2, $orders[1]->getId());
        $this->assertEquals(3, $orders[2]->getId());
        $this->assertTrue($orders[0]->isRelationPopulated('books2'));
        $this->assertTrue($orders[1]->isRelationPopulated('books2'));
        $this->assertTrue($orders[2]->isRelationPopulated('books2'));

        /** join with count and query */
        $query = Order::query()->joinWith('customer');
        $count = $query->count();
        $this->assertEquals(3, $count);

        $orders = $query->all();
        $this->assertCount(3, $orders);

        /** {@see https://github.com/yiisoft/yii2/issues/2880} */
        $query = Order::query()->findByPk(1);
        $customer = $query->getCustomerQuery()->joinWith(
            [
                'orders' => static function ($q) {
                    $q->orderBy([]);
                },
            ]
        )->one();
        $this->assertEquals(1, $customer->getId());

        $order = Order::query()->joinWith(
            [
                'items' => static function ($q) {
                    $q->from(['items' => 'item'])->orderBy('items.id');
                },
            ]
        )->orderBy('order.id')->one();

        /** join with sub-relation called inside Closure */
        $orders = Order::query()->joinWith(
            [
                'items' => static function ($q) {
                    $q->orderBy('item.id');
                    $q->joinWith([
                        'category' => static function ($q) {
                            $q->where('{{category}}.[[id]] = 2');
                        },
                    ]);
                },
            ]
        )->orderBy('order.id')->all();
        $this->assertCount(1, $orders);
        $this->assertCount(3, $orders[0]->getItems());
        $this->assertEquals(2, $orders[0]->getId());
        $this->assertEquals(2, $orders[0]->getItems()[0]->getCategory()->getId());
        $this->assertTrue($orders[0]->isRelationPopulated('items'));
        $this->assertTrue($orders[0]->getItems()[0]->isRelationPopulated('category'));
    }

    /**
     * @depends testJoinWith
     */
    public function testJoinWithAndScope(): void
    {
        /**  hasOne inner join */
        $customers = Customer::query()->active()->innerJoinWith('profile')->orderBy('customer.id')->all();
        $this->assertCount(1, $customers);
        $this->assertEquals(1, $customers[0]->getId());
        $this->assertTrue($customers[0]->isRelationPopulated('profile'));

        /** hasOne outer join */
        $customers = Customer::query()->active()->joinWith('profile')->orderBy('customer.id')->all();
        $this->assertCount(2, $customers);
        $this->assertEquals(1, $customers[0]->getId());
        $this->assertEquals(2, $customers[1]->getId());
        $this->assertInstanceOf(Profile::class, $customers[0]->getProfile());
        $this->assertNull($customers[1]->getProfile());
        $this->assertTrue($customers[0]->isRelationPopulated('profile'));
        $this->assertTrue($customers[1]->isRelationPopulated('profile'));

        /** hasMany */
        $customers = Customer::query()->active()->joinWith(
            [
                'orders' => static function ($q) {
                    $q->orderBy('order.id');
                },
            ]
        )->orderBy('customer.id DESC, order.id')->all();
        $this->assertCount(2, $customers);
        $this->assertEquals(2, $customers[0]->getId());
        $this->assertEquals(1, $customers[1]->getId());
        $this->assertTrue($customers[0]->isRelationPopulated('orders'));
        $this->assertTrue($customers[1]->isRelationPopulated('orders'));
    }

    /**
     * @depends testJoinWith
     *
     * This query will do the same join twice, ensure duplicated JOIN gets removed.
     *
     * {@see https://github.com/yiisoft/yii2/pull/2650}
     */
    public function testJoinWithVia(): void
    {
        $this->reloadFixtureAfterTest();

        $orderQuery = Order::query();

        $this->db()->getQueryBuilder()->setSeparator("\n");

        $rows = $orderQuery->joinWith('itemsInOrder1')->joinWith(
            [
                'items' => static function ($q) {
                    $q->orderBy('item.id');
                },
            ]
        )->all();
        $this->assertNotEmpty($rows);
    }

    public static function aliasMethodProvider(): array
    {
        return [
            ['explicit'],
        ];
    }

    /**
     * @depends testJoinWith
     *
     * Tests the alias syntax for joinWith: 'alias' => 'relation'.
     *
     * @dataProvider aliasMethodProvider
     *
     * @param string $aliasMethod whether alias is specified explicitly or using the query syntax {{@tablename}}
     *
     * @throws Exception|InvalidConfigException|Throwable
     */
    public function testJoinWithAlias(string $aliasMethod): void
    {
        $orders = [];
        /** left join and eager loading */
        $orderQuery = Order::query();
        $query = $orderQuery->joinWith(['customer c']);

        if ($aliasMethod === 'explicit') {
            $orders = $query->orderBy('c.id DESC, order.id')->all();
        } elseif ($aliasMethod === 'querysyntax') {
            $orders = $query->orderBy('{{@customer}}.id DESC, {{@order}}.id')->all();
        } elseif ($aliasMethod === 'applyAlias') {
            $orders = $query->orderBy(
                $query->applyAlias('customer', 'id') . ' DESC,' . $query->applyAlias('order', 'id')
            )->all();
        }

        $this->assertCount(3, $orders);
        $this->assertEquals(2, $orders[0]->getId());
        $this->assertEquals(3, $orders[1]->getId());
        $this->assertEquals(1, $orders[2]->getId());
        $this->assertTrue($orders[0]->isRelationPopulated('customer'));
        $this->assertTrue($orders[1]->isRelationPopulated('customer'));
        $this->assertTrue($orders[2]->isRelationPopulated('customer'));

        /** inner join filtering and eager loading */
        $query = Order::query()->innerJoinWith(['customer c']);

        if ($aliasMethod === 'explicit') {
            $orders = $query->andWhere('{{c}}.[[id]]=2')->orderBy('order.id')->all();
        } elseif ($aliasMethod === 'querysyntax') {
            $orders = $query->andWhere('{{@customer}}.[[id]]=2')->orderBy('{{@order}}.id')->all();
        } elseif ($aliasMethod === 'applyAlias') {
            $orders = $query->andWhere(
                [$query->applyAlias('customer', 'id') => 2]
            )->orderBy($query->applyAlias('order', 'id'))->all();
        }

        $this->assertCount(2, $orders);
        $this->assertEquals(2, $orders[0]->getId());
        $this->assertEquals(3, $orders[1]->getId());
        $this->assertTrue($orders[0]->isRelationPopulated('customer'));
        $this->assertTrue($orders[1]->isRelationPopulated('customer'));

        /** inner join filtering without eager loading */
        $query = Order::query()->innerJoinWith(['customer c'], false);

        if ($aliasMethod === 'explicit') {
            $orders = $query->andWhere('{{c}}.[[id]]=2')->orderBy('order.id')->all();
        } elseif ($aliasMethod === 'querysyntax') {
            $orders = $query->andWhere('{{@customer}}.[[id]]=2')->orderBy('{{@order}}.id')->all();
        } elseif ($aliasMethod === 'applyAlias') {
            $orders = $query->andWhere(
                [$query->applyAlias('customer', 'id') => 2]
            )->orderBy($query->applyAlias('order', 'id'))->all();
        }

        $this->assertCount(2, $orders);
        $this->assertEquals(2, $orders[0]->getId());
        $this->assertEquals(3, $orders[1]->getId());
        $this->assertFalse($orders[0]->isRelationPopulated('customer'));
        $this->assertFalse($orders[1]->isRelationPopulated('customer'));

        /** join with via-relation */
        $query = Order::query()->innerJoinWith(['books b']);

        if ($aliasMethod === 'explicit') {
            $orders = $query->andWhere(
                ['b.name' => 'Yii3 Cookbook']
            )->orderBy('order.id')->all();
        } elseif ($aliasMethod === 'querysyntax') {
            $orders = $query->andWhere(
                ['{{@item}}.name' => 'Yii3 Cookbook']
            )->orderBy('{{@order}}.id')->all();
        } elseif ($aliasMethod === 'applyAlias') {
            $orders = $query->andWhere(
                [$query->applyAlias('book', 'name') => 'Yii3 Cookbook']
            )->orderBy($query->applyAlias('order', 'id'))->all();
        }

        $this->assertCount(2, $orders);
        $this->assertCount(2, $orders[0]->getBooks());
        $this->assertCount(1, $orders[1]->getBooks());
        $this->assertEquals(1, $orders[0]->getId());
        $this->assertEquals(3, $orders[1]->getId());
        $this->assertTrue($orders[0]->isRelationPopulated('books'));
        $this->assertTrue($orders[1]->isRelationPopulated('books'));

        /** joining sub relations */
        $query = Order::query()->innerJoinWith(
            [
                'items i' => static function ($q) use ($aliasMethod) {
                    /** @var $q ActiveQuery */
                    if ($aliasMethod === 'explicit') {
                        $q->orderBy('{{i}}.id');
                    } elseif ($aliasMethod === 'querysyntax') {
                        $q->orderBy('{{@item}}.id');
                    } elseif ($aliasMethod === 'applyAlias') {
                        $q->orderBy($q->applyAlias('item', 'id'));
                    }
                },
                'items.category c' => static function ($q) use ($aliasMethod) {
                    /**  @var $q ActiveQuery */
                    if ($aliasMethod === 'explicit') {
                        $q->where('{{c}}.[[id]] = 2');
                    } elseif ($aliasMethod === 'querysyntax') {
                        $q->where('{{@category}}.[[id]] = 2');
                    } elseif ($aliasMethod === 'applyAlias') {
                        $q->where([$q->applyAlias('category', 'id') => 2]);
                    }
                },
            ]
        );

        if ($aliasMethod === 'explicit') {
            $orders = $query->orderBy('{{i}}.id')->all();
        } elseif ($aliasMethod === 'querysyntax') {
            $orders = $query->orderBy('{{@item}}.id')->all();
        } elseif ($aliasMethod === 'applyAlias') {
            $orders = $query->orderBy($query->applyAlias('item', 'id'))->all();
        }

        $this->assertCount(1, $orders);
        $this->assertCount(3, $orders[0]->getItems());
        $this->assertEquals(2, $orders[0]->getId());
        $this->assertEquals(2, $orders[0]->getItems()[0]->getCategory()->getId());
        $this->assertTrue($orders[0]->isRelationPopulated('items'));
        $this->assertTrue($orders[0]->getItems()[0]->isRelationPopulated('category'));

        /** join with ON condition */
        if ($aliasMethod === 'explicit' || $aliasMethod === 'querysyntax') {
            $relationName = 'books' . ucfirst($aliasMethod);

            $orders = Order::query()->joinWith(["$relationName b"])->orderBy('order.id')->all();

            $this->assertCount(3, $orders);
            $this->assertCount(2, $orders[0]->relation($relationName));
            $this->assertCount(0, $orders[1]->relation($relationName));
            $this->assertCount(1, $orders[2]->relation($relationName));
            $this->assertEquals(1, $orders[0]->getId());
            $this->assertEquals(2, $orders[1]->getId());
            $this->assertEquals(3, $orders[2]->getId());
            $this->assertTrue($orders[0]->isRelationPopulated($relationName));
            $this->assertTrue($orders[1]->isRelationPopulated($relationName));
            $this->assertTrue($orders[2]->isRelationPopulated($relationName));
        }

        /** join with ON condition and alias in relation definition */
        if ($aliasMethod === 'explicit' || $aliasMethod === 'querysyntax') {
            $relationName = 'books' . ucfirst($aliasMethod) . 'A';

            $orders = Order::query()->joinWith([$relationName])->orderBy('order.id')->all();

            $this->assertCount(3, $orders);
            $this->assertCount(2, $orders[0]->relation($relationName));
            $this->assertCount(0, $orders[1]->relation($relationName));
            $this->assertCount(1, $orders[2]->relation($relationName));
            $this->assertEquals(1, $orders[0]->getId());
            $this->assertEquals(2, $orders[1]->getId());
            $this->assertEquals(3, $orders[2]->getId());
            $this->assertTrue($orders[0]->isRelationPopulated($relationName));
            $this->assertTrue($orders[1]->isRelationPopulated($relationName));
            $this->assertTrue($orders[2]->isRelationPopulated($relationName));
        }

        /** join with count and query */
        $query = Order::query()->joinWith(['customer c']);

        if ($aliasMethod === 'explicit') {
            $count = $query->count('c.id');
        } elseif ($aliasMethod === 'querysyntax') {
            $count = $query->count('{{@customer}}.id');
        } elseif ($aliasMethod === 'applyAlias') {
            $count = $query->count($query->applyAlias('customer', 'id'));
        }

        $this->assertEquals(3, $count);

        $orders = $query->all();
        $this->assertCount(3, $orders);

        /** relational query */
        $order = Order::query()->findByPk(1);

        $customerQuery = $order->getCustomerQuery()->innerJoinWith(['orders o'], false);

        if ($aliasMethod === 'explicit') {
            $customer = $customerQuery->where(['o.id' => 1])->one();
        } elseif ($aliasMethod === 'querysyntax') {
            $customer = $customerQuery->where(['{{@order}}.id' => 1])->one();
        } elseif ($aliasMethod === 'applyAlias') {
            $customer = $customerQuery->where([$query->applyAlias('order', 'id') => 1])->one();
        }

        $this->assertEquals(1, $customer->getId());
        $this->assertNotNull($customer);

        /** join with sub-relation called inside Closure */
        $orders = Order::query()->joinWith(
            [
                'items' => static function ($q) use ($aliasMethod) {
                    /** @var $q ActiveQuery */
                    $q->orderBy('item.id');
                    $q->joinWith(['category c']);

                    if ($aliasMethod === 'explicit') {
                        $q->where('{{c}}.[[id]] = 2');
                    } elseif ($aliasMethod === 'querysyntax') {
                        $q->where('{{@category}}.[[id]] = 2');
                    } elseif ($aliasMethod === 'applyAlias') {
                        $q->where([$q->applyAlias('category', 'id') => 2]);
                    }
                },
            ]
        )->orderBy('order.id')->all();

        $this->assertCount(1, $orders);
        $this->assertCount(3, $orders[0]->getItems());
        $this->assertEquals(2, $orders[0]->getId());
        $this->assertEquals(2, $orders[0]->getItems()[0]->getCategory()->getId());
        $this->assertTrue($orders[0]->isRelationPopulated('items'));
        $this->assertTrue($orders[0]->getItems()[0]->isRelationPopulated('category'));
    }

    /**
     * @depends testJoinWith
     */
    public function testJoinWithSameTable(): void
    {
        /**
         * join with the same table but different aliases alias is defined in the relation definition without eager
         * loading
         */
        $query = Order::query()
            ->joinWith('bookItems', false)
            ->joinWith('movieItems', false)
            ->andWhere(['movies.name' => 'Toy Story']);
        $orders = $query->all();
        $this->assertCount(
            1,
            $orders,
            $query->createCommand()->getRawSql() . print_r($orders, true)
        );
        $this->assertEquals(2, $orders[0]->getId());
        $this->assertFalse($orders[0]->isRelationPopulated('bookItems'));
        $this->assertFalse($orders[0]->isRelationPopulated('movieItems'));

        /** with eager loading */
        $query = Order::query()
            ->joinWith('bookItems', true)
            ->joinWith('movieItems', true)
            ->andWhere(['movies.name' => 'Toy Story']);
        $orders = $query->all();
        $this->assertCount(
            1,
            $orders,
            $query->createCommand()->getRawSql() . print_r($orders, true)
        );
        $this->assertCount(0, $orders[0]->getBookItems());
        $this->assertCount(3, $orders[0]->getMovieItems());
        $this->assertEquals(2, $orders[0]->getId());
        $this->assertTrue($orders[0]->isRelationPopulated('bookItems'));
        $this->assertTrue($orders[0]->isRelationPopulated('movieItems'));

        /**
         * join with the same table but different aliases alias is defined in the call to joinWith() without eager
         * loading
         */
        $query = Order::query()
            ->joinWith(
                [
                    'itemsIndexed books' => static function (ActiveQueryInterface $q) {
                        $q->on('books.category_id = 1');
                    },
                ],
                false
            )->joinWith(
                [
                    'itemsIndexed movies' => static function (ActiveQueryInterface $q) {
                        $q->on('movies.category_id = 2');
                    },
                ],
                false
            )->andWhere(['movies.name' => 'Toy Story']);
        $orders = $query->all();
        $this->assertCount(
            1,
            $orders,
            $query->createCommand()->getRawSql() . print_r($orders, true)
        );
        $this->assertEquals(2, $orders[0]->getId());
        $this->assertFalse($orders[0]->isRelationPopulated('itemsIndexed'));

        /** with eager loading, only for one relation as it would be overwritten otherwise. */
        $query = Order::query()
            ->joinWith(
                [
                    'itemsIndexed books' => static function (ActiveQueryInterface $q) {
                        $q->on('books.category_id = 1');
                    },
                ],
                false
            )
            ->joinWith(
                [
                    'itemsIndexed movies' => static function (ActiveQueryInterface $q) {
                        $q->on('movies.category_id = 2');
                    },
                ],
                true
            )->andWhere(['movies.name' => 'Toy Story']);
        $orders = $query->all();
        $this->assertCount(1, $orders, $query->createCommand()->getRawSql() . print_r($orders, true));
        $this->assertCount(3, $orders[0]->getItemsIndexed());
        $this->assertEquals(2, $orders[0]->getId());
        $this->assertTrue($orders[0]->isRelationPopulated('itemsIndexed'));

        /** with eager loading, and the other relation */
        $query = Order::query()
            ->joinWith(
                [
                    'itemsIndexed books' => static function (ActiveQueryInterface $q) {
                        $q->on('books.category_id = 1');
                    },
                ],
                true
            )
            ->joinWith(
                [
                    'itemsIndexed movies' => static function (ActiveQueryInterface $q) {
                        $q->on('movies.category_id = 2');
                    },
                ],
                false
            )
            ->andWhere(['movies.name' => 'Toy Story']);
        $orders = $query->all();
        $this->assertCount(1, $orders, $query->createCommand()->getRawSql() . print_r($orders, true));
        $this->assertCount(0, $orders[0]->getItemsIndexed());
        $this->assertEquals(2, $orders[0]->getId());
        $this->assertTrue($orders[0]->isRelationPopulated('itemsIndexed'));
    }

    /**
     * @depends testJoinWith
     */
    public function testJoinWithDuplicateSimple(): void
    {
        /** left join and eager loading */
        $orderQuery = Order::query();

        $orders = $orderQuery
            ->innerJoinWith('customer')
            ->joinWith('customer')
            ->orderBy('customer.id DESC, order.id')
            ->all();

        $this->assertCount(3, $orders);
        $this->assertEquals(2, $orders[0]->getId());
        $this->assertEquals(3, $orders[1]->getId());
        $this->assertEquals(1, $orders[2]->getId());
        $this->assertTrue($orders[0]->isRelationPopulated('customer'));
        $this->assertTrue($orders[1]->isRelationPopulated('customer'));
        $this->assertTrue($orders[2]->isRelationPopulated('customer'));
    }

    /**
     * @depends testJoinWith
     */
    public function testJoinWithDuplicateCallbackFiltering(): void
    {
        /** inner join filtering and eager loading */
        $orderQuery = Order::query();

        $orders = $orderQuery
            ->innerJoinWith('customer')
            ->joinWith([
                'customer' => function ($query) {
                    $query->where('{{customer}}.[[id]]=2');
                },
            ])->orderBy('order.id')->all();

        $this->assertCount(2, $orders);
        $this->assertEquals(2, $orders[0]->getId());
        $this->assertEquals(3, $orders[1]->getId());
        $this->assertTrue($orders[0]->isRelationPopulated('customer'));
        $this->assertTrue($orders[1]->isRelationPopulated('customer'));
    }

    /**
     * @depends testJoinWith
     */
    public function testJoinWithDuplicateCallbackFilteringConditionsOnPrimary(): void
    {
        /** inner join filtering, eager loading, conditions on both primary and relation */
        $orders = Order::query()
            ->innerJoinWith('customer')
            ->joinWith([
                'customer' => function ($query) {
                    $query->where(['{{customer}}.[[id]]' => 2]);
                },
            ])
            ->andWhere(['order.id' => [1, 2]])
            ->orderBy('order.id')
            ->all();

        $this->assertCount(1, $orders);
        $this->assertEquals(2, $orders[0]->getId());
        $this->assertTrue($orders[0]->isRelationPopulated('customer'));
    }

    /**
     * @depends testJoinWith
     */
    public function testJoinWithDuplicateWithSubRelation(): void
    {
        /** join with sub-relation */
        $orderQuery = Order::query();

        $orders = $orderQuery
            ->innerJoinWith('items')
            ->joinWith([
                'items.category' => function ($q) {
                    $q->where('{{category}}.[[id]] = 2');
                },
            ])->orderBy('order.id')->all();

        $this->assertCount(1, $orders);
        $this->assertTrue($orders[0]->isRelationPopulated('items'));
        $this->assertEquals(2, $orders[0]->getId());
        $this->assertCount(3, $orders[0]->getItems());
        $this->assertTrue($orders[0]->getItems()[0]->isRelationPopulated('category'));
        $this->assertEquals(2, $orders[0]->getItems()[0]->getCategory()->getId());
    }

    /**
     * @depends testJoinWith
     */
    public function testJoinWithDuplicateTableAlias1(): void
    {
        /** join with table alias */
        $orderQuery = Order::query();

        $orders = $orderQuery
            ->innerJoinWith('customer')
            ->joinWith([
                'customer' => function ($q) {
                    $q->from('customer c');
                },
            ])->orderBy('c.id DESC, order.id')->all();

        $this->assertCount(3, $orders);
        $this->assertEquals(2, $orders[0]->getId());
        $this->assertEquals(3, $orders[1]->getId());
        $this->assertEquals(1, $orders[2]->getId());
        $this->assertTrue($orders[0]->isRelationPopulated('customer'));
        $this->assertTrue($orders[1]->isRelationPopulated('customer'));
        $this->assertTrue($orders[2]->isRelationPopulated('customer'));
    }

    /**
     * @depends testJoinWith
     */
    public function testJoinWithDuplicateTableAlias2(): void
    {
        /** join with table alias */
        $orderQuery = Order::query();

        $orders = $orderQuery
            ->innerJoinWith('customer')
            ->joinWith('customer as c')
            ->orderBy('c.id DESC, order.id')
            ->all();

        $this->assertCount(3, $orders);
        $this->assertEquals(2, $orders[0]->getId());
        $this->assertEquals(3, $orders[1]->getId());
        $this->assertEquals(1, $orders[2]->getId());
        $this->assertTrue($orders[0]->isRelationPopulated('customer'));
        $this->assertTrue($orders[1]->isRelationPopulated('customer'));
        $this->assertTrue($orders[2]->isRelationPopulated('customer'));
    }

    /**
     * @depends testJoinWith
     */
    public function testJoinWithDuplicateTableAliasSubRelation(): void
    {
        /** join with table alias sub-relation */
        $orderQuery = Order::query();

        $orders = $orderQuery
            ->innerJoinWith([
                'items as t' => function ($q) {
                    $q->orderBy('t.id');
                },
            ])
            ->joinWith([
                'items.category as c' => function ($q) {
                    $q->where('{{c}}.[[id]] = 2');
                },
            ])->orderBy('order.id')->all();

        $this->assertCount(1, $orders);
        $this->assertTrue($orders[0]->isRelationPopulated('items'));
        $this->assertEquals(2, $orders[0]->getId());
        $this->assertCount(3, $orders[0]->getItems());
        $this->assertTrue($orders[0]->getItems()[0]->isRelationPopulated('category'));
        $this->assertEquals(2, $orders[0]->getItems()[0]->getCategory()->getId());
    }

    /**
     * @depends testJoinWith
     */
    public function testJoinWithDuplicateSubRelationCalledInsideClosure(): void
    {
        /** join with sub-relation called inside Closure */
        $orderQuery = Order::query();

        $orders = $orderQuery
            ->innerJoinWith('items')
            ->joinWith([
                'items' => function ($q) {
                    $q->orderBy('item.id');
                    $q->joinWith([
                        'category' => function ($q) {
                            $q->where('{{category}}.[[id]] = 2');
                        },
                    ]);
                },
            ])
            ->orderBy('order.id')
            ->all();

        $this->assertCount(1, $orders);
        $this->assertTrue($orders[0]->isRelationPopulated('items'));
        $this->assertEquals(2, $orders[0]->getId());
        $this->assertCount(3, $orders[0]->getItems());
        $this->assertTrue($orders[0]->getItems()[0]->isRelationPopulated('category'));
        $this->assertEquals(2, $orders[0]->getItems()[0]->getCategory()->getId());
    }

    public static function dataJoinWithThrowsException(): iterable
    {
        yield [static fn(ActiveQueryInterface $query) => $query->groupBy('item.id')];
        yield [static fn(ActiveQueryInterface $query) => $query->groupBy('item.category_id')->having('COUNT(*) > 1')];
        yield [static fn(ActiveQueryInterface $query) => $query->union(Item::query()->where(['category_id' => 1]))];
    }

    #[DataProvider('dataJoinWithThrowsException')]
    public function testJoinWithThrowsException(Closure $relationClosure): void
    {
        $query = Order::query()->joinWith([
            'items' => $relationClosure,
        ]);

        $this->expectException(LogicException::class);
        $this->expectExceptionMessage('Joining with a relation that has GROUP BY, HAVING, or UNION is not supported.');
        $query->all();
    }

    public function testAlias(): void
    {
        $order = new Order();

        $query = Order::query();
        $this->assertSame([], $query->getFrom());

        $query->alias('o');
        $this->assertEquals(['o' => Order::TABLE_NAME], $query->getFrom());

        $query->alias('o')->alias('ord');
        $this->assertEquals(['ord' => Order::TABLE_NAME], $query->getFrom());

        $query->from(['users', 'o' => Order::TABLE_NAME])->alias('ord');
        $this->assertEquals(['users', 'ord' => Order::TABLE_NAME], $query->getFrom());
    }

    public function testInverseOf(): void
    {
        /** eager loading: find one and all */
        $customer = Customer::query()->with('orders2')->where(['id' => 1])->one();
        $this->assertSame($customer->getOrders2()[0]->getCustomer2(), $customer);

        $customers = Customer::query()->with('orders2')->where(['id' => [1, 3]])->all();
        $this->assertEmpty($customers[1]->getOrders2());
        $this->assertSame($customers[0]->getOrders2()[0]->getCustomer2(), $customers[0]);

        /** lazy loading */
        $customer = Customer::query()->findByPk(2);
        $orders = $customer->getOrders2();
        $this->assertCount(2, $orders);
        $this->assertSame($customer->getOrders2()[0]->getCustomer2(), $customer);
        $this->assertSame($customer->getOrders2()[1]->getCustomer2(), $customer);

        /** ad-hoc lazy loading */
        $customer = Customer::query()->findByPk(2);
        $orders = $customer->getOrders2Query()->all();
        $this->assertCount(2, $orders);
        $this->assertSame($orders[0]->getCustomer2(), $customer);
        $this->assertSame($orders[1]->getCustomer2(), $customer);
        $this->assertTrue(
            $orders[0]->isRelationPopulated('customer2'),
            'inverse relation did not populate the relation'
        );
        $this->assertTrue(
            $orders[1]->isRelationPopulated('customer2'),
            'inverse relation did not populate the relation'
        );

        /** the other way around */
        $customer = Customer::query()->with('orders2')->where(['id' => 1])->asArray()->one();
        $this->assertSame($customer['orders2'][0]['customer2']['id'], $customer['id']);

        $customers = Customer::query()->with('orders2')->where(['id' => [1, 3]])->asArray()->all();
        $this->assertSame($customer['orders2'][0]['customer2']['id'], $customers[0]['id']);
        $this->assertEmpty($customers[1]['orders2']);

        $orders = Order::query()->with('customer2')->andWhere(['id' => 1])->all();
        $this->assertSame($orders[0]->getCustomer2()->getOrders2(), [$orders[0]]);

        $order = Order::query()->with('customer2')->andWhere(['id' => 1])->one();
        $this->assertSame($order->getCustomer2()->getOrders2(), [$order]);

        $orders = Order::query()->with('customer2')->andWhere(['id' => 1])->asArray()->all();
        $this->assertSame($orders[0]['customer2']['orders2'][0]['id'], $orders[0]['id']);

        $order = Order::query()->with('customer2')->andWhere(['id' => 1])->asArray()->one();
        $this->assertSame($order['customer2']['orders2'][0]['id'], $orders[0]['id']);

        $orders = Order::query()->with('customer2')->andWhere(['id' => [1, 3]])->all();
        $this->assertSame($orders[0]->getCustomer2()->getOrders2(), [$orders[0]]);
        $this->assertSame($orders[1]->getCustomer2()->getOrders2(), [$orders[1]]);

        $orders = Order::query()->with('customer2')->andWhere(['id' => [2, 3]])->orderBy('id')->all();
        $this->assertSame($orders[0]->getCustomer2()->getOrders2(), $orders);
        $this->assertSame($orders[1]->getCustomer2()->getOrders2(), $orders);

        $orders = Order::query()->with('customer2')->andWhere(['id' => [2, 3]])->orderBy('id')->asArray()->all();
        $this->assertSame($orders[0]['customer2']['orders2'][0]['id'], $orders[0]['id']);
        $this->assertSame($orders[0]['customer2']['orders2'][1]['id'], $orders[1]['id']);
        $this->assertSame($orders[1]['customer2']['orders2'][0]['id'], $orders[0]['id']);
        $this->assertSame($orders[1]['customer2']['orders2'][1]['id'], $orders[1]['id']);
    }

    public function testUnlinkAllViaTable(): void
    {
        $this->reloadFixtureAfterTest();

        /** via table with delete. */
        $orderQuery = Order::query();
        $order = $orderQuery->findByPk(1);
        $this->assertCount(2, $order->getBooksViaTable());

        $orderItemQuery = OrderItem::query();
        $orderItemCount = $orderItemQuery->count();

        $itemQuery = Item::query();
        $this->assertEquals(5, $itemQuery->count());

        $order->unlinkAll('booksViaTable', true);
        $this->assertEquals(5, $itemQuery->count());
        $this->assertEquals($orderItemCount - 2, $orderItemQuery->count());
        $this->assertCount(0, $order->getBooksViaTable());

        /** via table without delete */
        $this->assertCount(2, $order->getBooksWithNullFKViaTable());

        $orderItemsWithNullFKQuery = OrderItemWithNullFK::query();
        $orderItemCount = $orderItemsWithNullFKQuery->count();
        $this->assertEquals(5, $itemQuery->count());

        $order->unlinkAll('booksWithNullFKViaTable', false);
        $this->assertCount(0, $order->getBooksWithNullFKViaTable());
        $this->assertEquals(2, $orderItemsWithNullFKQuery->where(
            ['AND', ['item_id' => [1, 2]], ['order_id' => null]]
        )->count());

        $orderItemsWithNullFKQuery = OrderItemWithNullFK::query();
        $this->assertEquals($orderItemCount, $orderItemsWithNullFKQuery->count());
        $this->assertEquals(5, $itemQuery->count());
    }

    public function testIssues(): void
    {
        $this->reloadFixtureAfterTest();

        /** {@see https://github.com/yiisoft/yii2/issues/4938} */
        $categoryQuery = Category::query();
        $category = $categoryQuery->findByPk(2);
        $this->assertInstanceOf(Category::class, $category);
        $this->assertEquals(3, $category->getItemsQuery()->count());
        $this->assertEquals(1, $category->getLimitedItemsQuery()->count());
        $this->assertEquals(1, $category->getLimitedItemsQuery()->distinct(true)->count());

        /** {@see https://github.com/yiisoft/yii2/issues/3197} */
        $orderQuery = Order::query();
        $orders = $orderQuery->with('orderItems')->orderBy('id')->all();
        $this->assertCount(3, $orders);
        $this->assertCount(2, $orders[0]->getOrderItems());
        $this->assertCount(3, $orders[1]->getOrderItems());
        $this->assertCount(1, $orders[2]->getOrderItems());

        $orderQuery = Order::query();
        $orders = $orderQuery->with(
            [
                'orderItems' => static function ($q) {
                    $q->indexBy('item_id');
                },
            ]
        )->orderBy('id')->all();
        $this->assertCount(3, $orders);
        $this->assertCount(2, $orders[0]->getOrderItems());
        $this->assertCount(3, $orders[1]->getOrderItems());
        $this->assertCount(1, $orders[2]->getOrderItems());

        /** {@see https://github.com/yiisoft/yii2/issues/8149} */
        $arClass = new Customer();

        $arClass->setName('test');
        $arClass->setEmail('test');
        $arClass->save();

        $arClass->updateCounters(['status' => 1]);
        $this->assertEquals(1, $arClass->getStatus());
    }

    public function testViaTableWithStringColumn(): void
    {
        $orderQuery = Order::query();
        $orders = $orderQuery->with('orderItemsByName')->orderBy('id')->all();

        $this->assertCount(3, $orders);
        $this->assertTrue($orders[0]->isRelationPopulated('orderItemsByName'));
        $this->assertTrue($orders[1]->isRelationPopulated('orderItemsByName'));
        $this->assertTrue($orders[2]->isRelationPopulated('orderItemsByName'));

        $orderItems1 = $orders[0]->getOrderItemsByName();
        $orderItems2 = $orders[1]->getOrderItemsByName();
        $orderItems3 = $orders[2]->getOrderItemsByName();

        $this->assertCount(2, $orderItems1);
        $this->assertCount(3, $orderItems2);
        $this->assertCount(1, $orderItems3);
        $this->assertSame(1, $orderItems1[0]->getId());
        $this->assertSame(2, $orderItems1[1]->getId());
        $this->assertSame(3, $orderItems2[0]->getId());
        $this->assertSame(4, $orderItems2[1]->getId());
        $this->assertSame(5, $orderItems2[2]->getId());
        $this->assertSame(2, $orderItems3[0]->getId());
    }

    public function testPopulateWithoutPk(): void
    {
        /** tests with single pk asArray */
        $customerQuery = Customer::query();
        $aggregation = $customerQuery
            ->select(['{{customer}}.[[status]]', 'SUM({{order}}.[[total]]) AS [[sumtotal]]'])
            ->joinWith('ordersPlain', false)
            ->groupBy('{{customer}}.[[status]]')
            ->orderBy('status')
            ->asArray()
            ->all();

        $expected = [
            [
                'status' => 1,
                'sumtotal' => 183,
            ],
            [
                'status' => 2,
                'sumtotal' => 0,
            ],
        ];

        $this->assertEquals($expected, $aggregation);

        // tests with single pk asArray with eager loading
        $customerQuery = Customer::query();
        $aggregation = $customerQuery
            ->select(['{{customer}}.[[status]]', 'SUM({{order}}.[[total]]) AS [[sumtotal]]'])
            ->joinWith('ordersPlain')
            ->groupBy('{{customer}}.[[status]]')
            ->orderBy('status')
            ->asArray()
            ->all();

        $expected = [
            [
                'status' => 1,
                'sumtotal' => 183,
                'ordersPlain' => [],
            ],
            [
                'status' => 2,
                'sumtotal' => 0,
                'ordersPlain' => [],
            ],
        ];
        $this->assertEquals($expected, $aggregation);

        /** tests with single pk with Models */
        $customerQuery = Customer::query();
        $aggregation = $customerQuery
            ->select(['{{customer}}.[[status]]', 'SUM({{order}}.[[total]]) AS [[sumTotal]]'])
            ->joinWith('ordersPlain', false)
            ->groupBy('{{customer}}.[[status]]')
            ->orderBy('status')
            ->all();

        $this->assertCount(2, $aggregation);
        $this->assertContainsOnlyInstancesOf(Customer::class, $aggregation);

        foreach ($aggregation as $item) {
            if ($item->getStatus() === 1) {
                $this->assertEquals(183, $item->sumTotal);
            } elseif ($item->getStatus() === 2) {
                $this->assertEquals(0, $item->sumTotal);
            }
        }

        /** tests with composite pk asArray */
        $orderItemQuery = OrderItem::query();
        $aggregation = $orderItemQuery
            ->select(['[[order_id]]', 'SUM([[subtotal]]) AS [[subtotal]]'])
            ->joinWith('order', false)
            ->groupBy('[[order_id]]')
            ->orderBy('[[order_id]]')
            ->asArray()
            ->all();

        $expected = [
            [
                'order_id' => 1,
                'subtotal' => 70,
            ],
            [
                'order_id' => 2,
                'subtotal' => 33,
            ],
            [
                'order_id' => 3,
                'subtotal' => 40,
            ],
        ];
        $this->assertEquals($expected, $aggregation);

        /** tests with composite pk with Models */
        $orderItemQuery = OrderItem::query();
        $aggregation = $orderItemQuery
            ->select(['[[order_id]]', 'SUM([[subtotal]]) AS [[subtotal]]'])
            ->joinWith('order', false)
            ->groupBy('[[order_id]]')
            ->orderBy('[[order_id]]')
            ->all();

        $this->assertCount(3, $aggregation);
        $this->assertContainsOnlyInstancesOf(OrderItem::class, $aggregation);

        foreach ($aggregation as $item) {
            if ($item->getOrderId() === 1) {
                $this->assertEquals(70, $item->getSubtotal());
            } elseif ($item->getOrderId() === 2) {
                $this->assertEquals(33, $item->getSubtotal());
            } elseif ($item->getOrderId() === 3) {
                $this->assertEquals(40, $item->getSubtotal());
            }
        }
    }

    public function testLinkWhenRelationIsIndexed2(): void
    {
        $this->reloadFixtureAfterTest();

        $order = Order::query()->with('orderItems2')->andWhere(['id' => 1])->one();

        $orderItem = new OrderItem();

        $orderItem->setOrderId($order->getId());
        $orderItem->setItemId(3);
        $orderItem->setQuantity(1);
        $orderItem->setSubtotal(10.0);

        $order->link('orderItems2', $orderItem);
        $this->assertTrue(isset($order->getOrderItems2()['3']));
    }

    public function testEmulateExecution(): void
    {
        $customerQuery = Customer::query();

        $this->assertGreaterThan(0, $customerQuery->count());
        $this->assertSame([], $customerQuery->emulateExecution()->all());
        $this->assertNull($customerQuery->emulateExecution()->one());
        $this->assertFalse($customerQuery->emulateExecution()->exists());
        $this->assertSame(0, $customerQuery->emulateExecution()->count());
        $this->assertNull($customerQuery->emulateExecution()->sum('id'));
        $this->assertNull($customerQuery->emulateExecution()->average('id'));
        $this->assertNull($customerQuery->emulateExecution()->max('id'));
        $this->assertNull($customerQuery->emulateExecution()->min('id'));
        $this->assertNull($customerQuery->select(['id'])->emulateExecution()->scalar());
        $this->assertSame([], $customerQuery->select(['id'])->emulateExecution()->column());
    }

    /**
     * {@see https://github.com/yiisoft/yii2/issues/12213}
     */
    public function testUnlinkAllOnCondition(): void
    {
        $this->reloadFixtureAfterTest();

        /** Ensure there are three items with category_id = 2 in the Items table */
        $itemQuery = Item::query();
        $itemsCount = $itemQuery->where(['category_id' => 2])->count();
        $this->assertEquals(3, $itemsCount);

        $categoryQuery = Category::query();
        $categoryQuery = $categoryQuery->with('limitedItems')->where(['id' => 2]);

        /**
         * Ensure that limitedItems relation returns only one item (category_id = 2 and id in (1,2,3))
         */
        $category = $categoryQuery->one();
        $this->assertCount(1, $category->getLimitedItems());

        /** Unlink all items in the limitedItems relation */
        $category->unlinkAll('limitedItems', true);

        /** Make sure that only one item was unlinked */
        $itemsCount = $itemQuery->setWhere(['category_id' => 2])->count();
        $this->assertEquals(2, $itemsCount);

        /** Call $categoryQuery again to ensure no items were found */
        $this->assertCount(0, $categoryQuery->one()->getLimitedItems());
    }

    /**
     * {@see https://github.com/yiisoft/yii2/issues/12213}
     */
    public function testUnlinkAllOnConditionViaTable(): void
    {
        $this->reloadFixtureAfterTest();

        /** Ensure there are three items with category_id = 2 in the Items table */
        $itemQuery = Item::query();
        $itemsCount = $itemQuery->where(['category_id' => 2])->count();
        $this->assertEquals(3, $itemsCount);

        $orderQuery = Order::query()->with('limitedItems')->andWhere(['id' => 2]);

        /**
         * Ensure that limitedItems relation returns only one item (category_id = 2 and id in (4, 5)).
         */
        $category = $orderQuery->one();
        $this->assertCount(2, $category->getLimitedItems());

        /** Unlink all items in the limitedItems relation */
        $category->unlinkAll('limitedItems', true);

        /** Call $orderQuery again to ensure that links are removed */
        $this->assertCount(0, $orderQuery->one()->getLimitedItems());

        /** Make sure that only links were removed, the items were not removed */
        $this->assertEquals(3, $itemQuery->setWhere(['category_id' => 2])->count());
    }

    /**
     * {@see https://github.com/yiisoft/yii2/pull/13891}
     */
    public function testIndexByAfterLoadingRelations(): void
    {
        $orderQuery = Order::query();
        $orderQuery->with('customer')->indexBy(function (Order $order) {
            $this->assertTrue($order->isRelationPopulated('customer'));
            $this->assertNotEmpty($order->getCustomer()?->getId());

            return $order->getCustomer()?->getId();
        })->all();

        $orders = $orderQuery->with('customer')->indexBy('customer.id')->all();

        foreach ($orders as $customer_id => $order) {
            $this->assertEquals($customer_id, $order->getCustomerId());
        }
    }

    public function testInverseRelationWithIndexBy(): void
    {
        $order = Order::query()->with('customerIndexedWithInverseOf')->andWhere(['id' => 1])->one();
        $this->assertInstanceOf(Order::class, $order);
        $this->assertTrue($order->isRelationPopulated('customerIndexedWithInverseOf'));

        $customer = $order->getCustomerIndexedWithInverseOf();
        $this->assertInstanceOf(Customer::class, $customer);
        $this->assertTrue($customer->isRelationPopulated('ordersIndexedWithInverseOf'));
        $this->assertSame([1 => $order], $customer->getOrdersIndexedWithInverseOf());

        $customer = Customer::query()->with('ordersIndexedWithInverseOf')->one();
        $this->assertInstanceOf(Customer::class, $customer);
        $this->assertTrue($customer->isRelationPopulated('ordersIndexedWithInverseOf'));

        $orders = $customer->getOrdersIndexedWithInverseOf();
        $this->assertCount(1, $orders);

        $order = reset($orders);
        $this->assertInstanceOf(Order::class, $order);
        $this->assertSame($customer, $order->getCustomerIndexedWithInverseOf());
    }

    public function testExtraFields(): void
    {
        $customerQuery = Customer::query();

        $query = $customerQuery->with('orders2')->where(['id' => 1])->one();
        $this->assertCount(1, $query->relatedRecords());
        $this->assertCount(1, $query->extraFields());
        $this->assertArrayHasKey('orders2', $query->relatedRecords());
        $this->assertContains('orders2', $query->extraFields());
    }

    public static function tableNameProvider(): array
    {
        return [
            ['order', 'order_item'],
            ['order', '{{%order_item}}'],
            ['{{%order}}', 'order_item'],
            ['{{%order}}', '{{%order_item}}'],
        ];
    }

    /**
     * Test whether conditions are quoted correctly in conditions where joinWith is used.
     *
     * {@see https://github.com/yiisoft/yii2/issues/11088}
     *
     * @dataProvider tableNameProvider
     *
     * @throws Exception|InvalidConfigException
     */
    public function testRelationWhereParams(string $orderTableName, string $orderItemTableName): void
    {
        $driverName = $this->db()->getDriverName();

        $order = new Order();
        $orderItem = new OrderItem();

        $this->assertSame('order', $order->tableName());
        $this->assertSame('order_item', $orderItem->tableName());

        $order = $order->withTableName($orderTableName);
        $orderItem = $orderItem->withTableName($orderItemTableName);

        $this->assertSame($orderTableName, $order->tableName());
        $this->assertSame($orderItemTableName, $orderItem->tableName());

        $orderQuery = Order::query();
        $order = $orderQuery->findByPk(1);
        $itemsSQL = $order->getOrderItemsQuery()->createCommand()->getRawSql();
        $expectedSQL = DbHelper::replaceQuotes(
            <<<SQL
            SELECT * FROM [[order_item]] WHERE [[order_id]]=1
            SQL,
            $driverName,
        );
        $this->assertEquals($expectedSQL, $itemsSQL);

        $order = $orderQuery->findByPk(1);
        $itemsSQL = $order->getOrderItemsQuery()->joinWith('item')->createCommand()->getRawSql();
        $expectedSQL = DbHelper::replaceQuotes(
            <<<SQL
            SELECT [[order_item]].* FROM [[order_item]] LEFT JOIN [[item]] ON [[order_item]].[[item_id]] = [[item]].[[id]] WHERE [[order_item]].[[order_id]]=1
            SQL,
            $driverName,
        );
        $this->assertEquals($expectedSQL, $itemsSQL);
    }

    public function testOutdatedRelationsAreResetForExistingRecords(): void
    {
        $orderItemQuery = OrderItem::query();
        $orderItems = $orderItemQuery->findByPk([1, 1]);
        $this->assertEquals(1, $orderItems->getOrder()->getId());
        $this->assertEquals(1, $orderItems->getItem()->getId());

        /** test `__set()`. */
        $orderItems->setOrderId(2);
        $orderItems->setItemId(1);
        $this->assertEquals(2, $orderItems->getOrder()->getId());
        $this->assertEquals(1, $orderItems->getItem()->getId());

        /** Test `set()`. */
        $orderItems->set('order_id', 3);
        $orderItems->set('item_id', 1);
        $this->assertEquals(3, $orderItems->getOrder()->getId());
        $this->assertEquals(1, $orderItems->getItem()->getId());
    }

    public function testOutdatedCompositeKeyRelationsAreReset(): void
    {
        $dossierQuery = Dossier::query();

        $dossiers = $dossierQuery->where(['department_id' => 1, 'employee_id' => 1])->one();
        $this->assertEquals('John Doe', $dossiers->getEmployee()->getFullName());

        $dossiers->setDepartmentId(2);
        $this->assertEquals('Ann Smith', $dossiers->getEmployee()->getFullName());

        $dossiers->setEmployeeId(2);
        $this->assertEquals('Will Smith', $dossiers->getEmployee()->getFullName());

        // Dossier::$employee_id property cannot be null
        // unset($dossiers->employee_id);
        // $this->assertNull($dossiers->getEmployee());

        $dossier = new Dossier();
        $this->assertNull($dossier->getEmployee());

        $dossier->setEmployeeId(1);
        $dossier->setDepartmentId(2);
        $this->assertEquals('Ann Smith', $dossier->getEmployee()->getFullName());

        $dossier->setEmployeeId(2);
        $this->assertEquals('Will Smith', $dossier->getEmployee()->getFullName());
    }

    public function testOutdatedViaTableRelationsAreReset(): void
    {
        $orderQuery = Order::query();

        $orders = $orderQuery->findByPk(1);
        $orderItemIds = ArArrayHelper::getColumn($orders->getItems(), 'id');
        sort($orderItemIds);
        $this->assertSame([1, 2], $orderItemIds);

        $orders->setId(2);
        sort($orderItemIds);
        $orderItemIds = ArArrayHelper::getColumn($orders->getItems(), 'id');
        $this->assertSame([3, 4, 5], $orderItemIds);

        $orders->setId(null);
        $this->assertSame([], $orders->getItems());

        $order = new Order();
        $this->assertSame([], $order->getItems());

        $order->setId(3);
        $orderItemIds = ArArrayHelper::getColumn($order->getItems(), 'id');
        $this->assertSame([2], $orderItemIds);
    }

    public function testInverseOfDynamic(): void
    {
        $customerQuery = Customer::query();

        $customer = $customerQuery->findByPk(1);

        /** request the inverseOf relation without explicitly (eagerly) loading it */
        $orders2 = $customer->getOrders2Query()->all();
        $this->assertSame($customer, $orders2[0]->getCustomer2());

        $orders2 = $customer->getOrders2Query()->one();
        $this->assertSame($customer, $orders2->getCustomer2());

        /**
         * request the inverseOf relation while also explicitly eager loading it (while possible, this is of course
         * redundant)
         */
        $orders2 = $customer->getOrders2Query()->with('customer2')->all();
        $this->assertSame($customer, $orders2[0]->getCustomer2());

        $orders2 = $customer->getOrders2Query()->with('customer2')->one();
        $this->assertSame($customer, $orders2->getCustomer2());

        /** request the inverseOf relation as array */
        $orders2 = $customer->getOrders2Query()->asArray()->all();
        $this->assertEquals($customer->getId(), $orders2[0]['customer2']->getId());

        $orders2 = $customer->getOrders2Query()->asArray()->one();
        $this->assertEquals($customer->getId(), $orders2['customer2']->getId());
    }

    public function testOptimisticLock(): void
    {
        $this->reloadFixtureAfterTest();

        $documentQuery = Document::query();
        $record = $documentQuery->findByPk(1);

        $record->content = 'New Content';
        $record->save();
        $this->assertEquals(1, $record->version);

        $record = $documentQuery->findByPk(1);

        $record->content = 'Rewrite attempt content';
        $record->version = 0;
        $this->expectException(OptimisticLockException::class);
        $record->save();
    }

    public function testOptimisticLockOnDelete(): void
    {
        $this->reloadFixtureAfterTest();

        $documentQuery = Document::query();
        $document = $documentQuery->findByPk(1);

        $this->assertSame(0, $document->version);

        $document->version = 1;

        $this->expectException(OptimisticLockException::class);
        $document->delete();
    }

    public function testOptimisticLockAfterDelete(): void
    {
        $this->reloadFixtureAfterTest();

        $documentQuery = Document::query();
        $document = $documentQuery->findByPk(1);

        $this->assertSame(0, $document->version);
        $this->assertSame(1, $document->delete());
        $this->assertTrue($document->isNew());

        $this->expectException(OptimisticLockException::class);
        $document->delete();
    }

    /** @link https://github.com/yiisoft/yii2/issues/9006 */
    public function testBit(): void
    {
        $bitValueQuery = BitValues::query();
        $falseBit = $bitValueQuery->findByPk(1);
        $this->assertFalse($falseBit->val);

        $bitValueQuery = BitValues::query();
        $trueBit = $bitValueQuery->findByPk(2);
        $this->assertTrue($trueBit->val);
    }

    public function testUpdateProperties(): void
    {
        $this->reloadFixtureAfterTest();

        $orderQuery = Order::query();
        $order = $orderQuery->findByPk(1);
        $newTotal = 978;
        $this->assertSame(1, $order->update(['total' => $newTotal]));
        $this->assertEquals($newTotal, $order->getTotal());

        $order->refresh();
        $this->assertEquals($newTotal, $order->getTotal());

        // update only one property
        $this->assertSame(1, $order->getCustomerId());

        $order->set('total', 1000);
        $order->set('customer_id', 2);

        $this->assertSame(1, $order->update(['total']));
        $order->refresh();
        $this->assertEquals(1000, $order->getTotal());
        $this->assertSame(1, $order->getCustomerId());

        /** @see https://github.com/yiisoft/yii2/issues/12143 */
        $newOrder = new Order();
        $this->assertTrue($newOrder->isNew());

        $this->expectException(InvalidCallException::class);
        $this->expectExceptionMessage('The record is new and cannot be updated.');

        $this->assertSame(0, $newOrder->update(['total' => 200]));
    }

    /**
     * Ensure no ambiguous column error occurs if ActiveQuery adds a JOIN.
     *
     * {@see https://github.com/yiisoft/yii2/issues/13757}
     */
    public function testAmbiguousColumnFindOne(): void
    {
        $customerQuery = new CustomerQuery(Customer::class);

        $customerQuery->joinWithProfile = true;

        $arClass = $customerQuery->findByPk(1);

        $this->assertTrue($arClass->refresh());

        $customerQuery->joinWithProfile = false;
    }

    public function testCustomARRelation(): void
    {
        $orderItem = OrderItem::query();

        $orderItem = $orderItem->findByPk([1, 1]);

        $this->assertInstanceOf(Order::class, $orderItem->getCustom());
    }

    public function testPropertyValues(): void
    {
        $expectedValues = [
            'id' => 1,
            'email' => 'user1@example.com',
            'name' => 'user1',
            'address' => 'address1',
            'status' => 1,
            'bool_status' => true,
            'profile_id' => 1,
        ];

        $customer = Customer::query();

        $values = $customer->findByPk(1)->propertyValues();

        $this->assertEquals($expectedValues, $values);
    }

    public function testPropertyValuesOnly(): void
    {
        $customer = Customer::query();

        $values = $customer->findByPk(1)->propertyValues(['id', 'email', 'name']);

        $this->assertEquals(['id' => 1, 'email' => 'user1@example.com', 'name' => 'user1'], $values);
    }

    public function testPropertyValuesExcept(): void
    {
        $customer = Customer::query();

        $values = $customer->findByPk(1)->propertyValues(null, ['status', 'bool_status', 'profile_id']);

        $this->assertEquals(
            ['id' => 1, 'email' => 'user1@example.com', 'name' => 'user1', 'address' => 'address1'],
            $values
        );
    }

    public function testGetOldValue(): void
    {
        $customer = Customer::query();

        $query = $customer->findByPk(1);
        $this->assertEquals('user1', $query->oldValue('name'));
        $this->assertEquals($query->propertyValues(), $query->oldValues());

        $query->set('name', 'samdark');
        $this->assertEquals('samdark', $query->get('name'));
        $this->assertEquals('user1', $query->oldValue('name'));
        $this->assertNotEquals($query->get('name'), $query->oldValue('name'));
    }

    public function testGetOldValues(): void
    {
        $expectedValues = [
            'id' => 1,
            'email' => 'user1@example.com',
            'name' => 'user1',
            'address' => 'address1',
            'status' => 1,
            'bool_status' => true,
            'profile_id' => 1,
        ];

        $customer = Customer::query();

        $query = $customer->findByPk(1);
        $this->assertEquals($expectedValues, $query->propertyValues());
        $this->assertEquals($query->propertyValues(), $query->oldValues());

        $query->set('name', 'samdark');

        $expectedNewValues = $expectedValues;
        $expectedNewValues['name'] = 'samdark';

        $this->assertEquals($expectedNewValues, $query->propertyValues());
        $this->assertEquals($expectedValues, $query->oldValues());
        $this->assertNotEquals($query->propertyValues(), $query->oldValues());
    }

    public function testIsPropertyChanged(): void
    {
        $query = Customer::query();

        $customer = $query->findByPk(1);
        $this->assertTrue($customer->get('bool_status'));
        $this->assertTrue($customer->oldValue('bool_status'));

        $customer->set('bool_status', 1);

        $this->assertTrue($customer->isPropertyChanged('bool_status'));
        $this->assertFalse($customer->isPropertyChangedNonStrict('bool_status'));

        $customer->set('bool_status', 0);

        $this->assertTrue($customer->isPropertyChanged('bool_status'));
        $this->assertTrue($customer->isPropertyChangedNonStrict('bool_status'));
    }

    public function testOldPropertyAfterInsertAndUpdate(): void
    {
        $this->reloadFixtureAfterTest();

        $customer = new Customer();

        $customer->populateProperties([
            'email' => 'info@example.com',
            'name' => 'Jack',
            'address' => '123 Ocean Dr',
            'status' => 1,
        ]);

        $this->assertNull($customer->oldValue('name'));
        $customer->save();
        $this->assertSame('Jack', $customer->oldValue('name'));

        $customer->set('name', 'Harry');

        $customer->save();
        $this->assertSame('Harry', $customer->oldValue('name'));
    }

    public function testCheckRelationUnknownPropertyException(): void
    {
        self::markTestSkipped('There is no check for access to an unknown property.');

        $customer = Customer::query();

        $query = $customer->findByPk(1);

        $this->expectException(UnknownPropertyException::class);
        $this->expectExceptionMessage('Yiisoft\ActiveRecord\Tests\Stubs\ActiveRecord\Customer::noExist');
        $query->noExist;
    }

    public function testCheckRelationInvalidCallException(): void
    {
        self::markTestSkipped('There is no check for access to an unknown property.');

        $customer = Customer::query();

        $query = $customer->findByPk(2);

        $this->expectException(InvalidCallException::class);
        $this->expectExceptionMessage(
            'Getting write-only property: Yiisoft\ActiveRecord\Tests\Stubs\ActiveRecord\Customer::ordersReadOnly'
        );
        $query->ordersReadOnly;
    }

    public function testGetRelationInvalidArgumentException(): void
    {
        $customer = Customer::query();

        $query = $customer->findByPk(1);

        /** Throwing exception */
        $this->expectException(InvalidArgumentException::class);
        $this->expectExceptionMessage(
            'Yiisoft\ActiveRecord\Tests\Stubs\ActiveRecord\Customer has no relation named "items".'
        );
        $query->relationQuery('items');
    }

    public function testGetRelationInvalidArgumentExceptionHasNoRelationNamed(): void
    {
        self::markTestSkipped('The same as test testGetRelationInvalidArgumentException()');

        $customer = Customer::query();

        $query = $customer->findByPk(1);

        $this->expectException(InvalidArgumentException::class);
        $this->expectExceptionMessage(
            'Relation query method "Yiisoft\ActiveRecord\Tests\Stubs\ActiveRecord\Customer::getItemQuery()" should'
            . ' return type "Yiisoft\ActiveRecord\ActiveQueryInterface", but  returns "void" type.'
        );
        $query->relationQuery('item');
    }

    public function testGetRelationInvalidArgumentExceptionCaseSensitive(): void
    {
        self::markTestSkipped('The same as test testGetRelationInvalidArgumentException()');

        $customer = Customer::query();

        $query = $customer->findByPk(1);

        $this->expectException(InvalidArgumentException::class);
        $this->expectExceptionMessage(
            'Relation names are case sensitive. Yiisoft\ActiveRecord\Tests\Stubs\ActiveRecord\Customer ' .
            'has a relation named "expensiveOrders" instead of "expensiveorders"'
        );
        $query->relationQuery('expensiveorders');
    }

    public function testExists(): void
    {
        $customer = Customer::query();

        $this->assertTrue($customer->where(['id' => 2])->exists());
        $this->assertFalse($customer->setWhere(['id' => 5])->exists());
        $this->assertTrue($customer->setWhere(['name' => 'user1'])->exists());
        $this->assertFalse($customer->setWhere(['name' => 'user5'])->exists());
        $this->assertTrue($customer->setWhere(['id' => [2, 3]])->exists());
        $this->assertTrue($customer->setWhere(['id' => [2, 3]])->offset(1)->exists());
        $this->assertFalse($customer->setWhere(['id' => [2, 3]])->offset(2)->exists());
    }

    public function testUnlink(): void
    {
        $this->reloadFixtureAfterTest();

        /** has many without delete */
        $customerQuery = Customer::query();
        $customer = $customerQuery->findByPk(2);
        $this->assertCount(2, $customer->getOrdersWithNullFK());
        $customer->unlink('ordersWithNullFK', $customer->getOrdersWithNullFK()[1], false);
        $this->assertCount(1, $customer->getOrdersWithNullFK());

        $orderWithNullFKQuery = OrderWithNullFK::query();
        $orderWithNullFK = $orderWithNullFKQuery->findByPk(3);
        $this->assertEquals(3, $orderWithNullFK->getId());
        $this->assertNull($orderWithNullFK->getCustomerId());

        /** has many with delete */
        $customerQuery = Customer::query();
        $customer = $customerQuery->findByPk(2);
        $this->assertCount(2, $customer->getOrders());

        $customer->unlink('orders', $customer->getOrders()[1], true);
        $this->assertCount(1, $customer->getOrders());

        $orderQuery = Order::query();
        $this->assertNull($orderQuery->findByPk(3));

        /** via model with delete */
        $orderQuery = Order::query();
        $order = $orderQuery->findByPk(2);
        $this->assertCount(3, $order->getItems());
        $this->assertCount(3, $order->getOrderItems());
        $order->unlink('items', $order->getItems()[2], true);
        $this->assertCount(2, $order->getItems());
        $this->assertCount(2, $order->getOrderItems());

        /** via model without delete */
        $this->assertCount(2, $order->getItemsWithNullFK());
        $order->unlink('itemsWithNullFK', $order->getItemsWithNullFK()[1], false);

        $this->assertCount(1, $order->getItemsWithNullFK());
        $this->assertCount(2, $order->getOrderItems());
    }

    public function testUnlinkAllAndConditionSetNull(): void
    {
        $this->reloadFixtureAfterTest();

        /** in this test all orders are owned by customer 1 */
        $orderWithNullFKInstance = new OrderWithNullFK();
        $orderWithNullFKInstance->updateAll(['customer_id' => 1]);

        $customerQuery = Customer::query();
        $customer = $customerQuery->findByPk(1);
        $this->assertCount(3, $customer->getOrdersWithNullFK());
        $this->assertCount(1, $customer->getExpensiveOrdersWithNullFK());

        $orderWithNullFKQuery = OrderWithNullFK::query();
        $this->assertEquals(3, $orderWithNullFKQuery->count());

        $customer->unlinkAll('expensiveOrdersWithNullFK');
        $this->assertCount(3, $customer->getOrdersWithNullFK());
        $this->assertCount(0, $customer->getExpensiveOrdersWithNullFK());
        $this->assertEquals(3, $orderWithNullFKQuery->count());

        $customer = $customerQuery->findByPk(1);
        $this->assertCount(2, $customer->getOrdersWithNullFK());
        $this->assertCount(0, $customer->getExpensiveOrdersWithNullFK());
    }

    public function testUnlinkAllAndConditionDelete(): void
    {
        $this->reloadFixtureAfterTest();

        /** in this test all orders are owned by customer 1 */
        $orderInstance = new Order();
        $orderInstance->updateAll(['customer_id' => 1]);

        $customerQuery = Customer::query();
        $customer = $customerQuery->findByPk(1);
        $this->assertCount(3, $customer->getOrders());
        $this->assertCount(1, $customer->getExpensiveOrders());

        $orderQuery = Order::query();
        $this->assertEquals(3, $orderQuery->count());

        $customer->unlinkAll('expensiveOrders', true);
        $this->assertCount(3, $customer->getOrders());
        $this->assertCount(0, $customer->getExpensiveOrders());
        $this->assertEquals(2, $orderQuery->count());

        $customer = $customerQuery->findByPk(1);
        $this->assertCount(2, $customer->getOrders());
        $this->assertCount(0, $customer->getExpensiveOrders());
    }

    public function testUpdate(): void
    {
        $this->reloadFixtureAfterTest();

        $customerQuery = Customer::query();
        $customer = $customerQuery->findByPk(2);
        $this->assertInstanceOf(Customer::class, $customer);
        $this->assertEquals('user2', $customer->get('name'));
        $this->assertFalse($customer->isNew());
        $this->assertEmpty($customer->newValues());

        $customer->set('name', 'user2x');
        $customer->save();
        $this->assertEquals('user2x', $customer->get('name'));
        $this->assertFalse($customer->isNew());

        $customer2 = $customerQuery->findByPk(2);
        $this->assertEquals('user2x', $customer2->get('name'));

        /** no update */
        $customerQuery = Customer::query();
        $customer = $customerQuery->findByPk(1);

        $customer->set('name', 'user1');
        $this->assertEquals(0, $customer->update());

        /** updateAll */
        $customerQuery = Customer::query();
        $customer = $customerQuery->findByPk(3);
        $this->assertEquals('user3', $customer->get('name'));

        $ret = $customer->updateAll(['name' => 'temp'], ['id' => 3]);
        $this->assertEquals(1, $ret);

        $customer = $customerQuery->findByPk(3);
        $this->assertEquals('temp', $customer->get('name'));

        $ret = $customer->updateAll(['name' => 'tempX']);
        $this->assertEquals(3, $ret);

        $ret = $customer->updateAll(['name' => 'temp'], ['name' => 'user6']);
        $this->assertEquals(0, $ret);
    }

    public function testUpdateCounters(): void
    {
        $this->reloadFixtureAfterTest();

        /** updateCounters */
        $pk = [2, 4];
        $orderItemQuery = OrderItem::query();
        $orderItem = $orderItemQuery->findByPk($pk);
        $this->assertEquals(1, $orderItem->getQuantity());

        $orderItem->updateCounters(['quantity' => -1]);
        $this->assertEquals(0, $orderItem->getQuantity());

        $orderItem = $orderItemQuery->findByPk($pk);
        $this->assertEquals(0, $orderItem->getQuantity());

        /** updateAllCounters */
        $pk = [1, 2];
        $orderItemQuery = OrderItem::query();
        $orderItem = $orderItemQuery->findByPk($pk);
        $this->assertEquals(2, $orderItem->getQuantity());

        $orderItem = new OrderItem();
        $result = $orderItem->updateAllCounters(['quantity' => 3, 'subtotal' => -10], ['order_id' => 1, 'item_id' => 2]);
        $this->assertEquals(1, $result);

        $orderItem = $orderItemQuery->findByPk($pk);
        $this->assertEquals(5, $orderItem->getQuantity());
        $this->assertEquals(30, $orderItem->getSubtotal());
    }

    public function testDelete(): void
    {
        $this->reloadFixtureAfterTest();

        /** delete */
        $customerQuery = Customer::query();
        $customer = $customerQuery->findByPk(2);
        $this->assertInstanceOf(Customer::class, $customer);
        $this->assertEquals('user2', $customer->getName());

        $customer->delete();

        $customer = $customerQuery->findByPk(2);
        $this->assertNull($customer);

        /** deleteAll */
        $customerQuery = Customer::query();
        $customers = $customerQuery->all();
        $this->assertCount(2, $customers);

        $customer = new Customer();
        $ret = $customer->deleteAll();
        $this->assertEquals(2, $ret);

        $customers = $customerQuery->all();
        $this->assertCount(0, $customers);

        $ret = $customer->deleteAll();
        $this->assertEquals(0, $ret);
    }

    /**
     * {@see https://github.com/yiisoft/yii2/issues/17089}
     */
    public function testViaWithCallable(): void
    {
        $orderQuery = Order::query();

        $order = $orderQuery->findByPk(2);

        $expensiveItems = $order->getExpensiveItemsUsingViaWithCallable();
        $cheapItems = $order->getCheapItemsUsingViaWithCallable();

        $this->assertCount(2, $expensiveItems);
        $this->assertEquals(4, $expensiveItems[0]->getId());
        $this->assertEquals(5, $expensiveItems[1]->getId());
        $this->assertCount(1, $cheapItems);
        $this->assertEquals(3, $cheapItems[0]->getId());
    }

    public function testLink(): void
    {
        $this->reloadFixtureAfterTest();

        $customerQuery = Customer::query();
        $customer = $customerQuery->findByPk(2);
        $this->assertCount(2, $customer->getOrders());

        /** has many */
        $order = new Order();

        $order->setTotal(100);
        $order->setCreatedAt(time());
        $this->assertTrue($order->isNew());

        /** belongs to */
        $order = new Order();

        $order->setTotal(100);
        $order->setCreatedAt(time());
        $this->assertTrue($order->isNew());

        $customerQuery = Customer::query();
        $customer = $customerQuery->findByPk(1);
        $this->assertNull($order->getCustomer());

        $order->link('customer', $customer);
        $this->assertFalse($order->isNew());
        $this->assertEquals(1, $order->getCustomerId());
        $this->assertEquals(1, $order->getCustomer()->primaryKeyValue());

        /** via model */
        $orderQuery = Order::query();
        $order = $orderQuery->findByPk(1);
        $this->assertCount(2, $order->getItems());
        $this->assertCount(2, $order->getOrderItems());

        $orderItemQuery = OrderItem::query();
        $orderItem = $orderItemQuery->findByPk([1, 3]);
        $this->assertNull($orderItem);

        $itemQuery = Item::query();
        $item = $itemQuery->findByPk(3);
        $order->link('items', $item, ['quantity' => 10, 'subtotal' => 100]);
        $this->assertCount(3, $order->getItems());
        $this->assertCount(3, $order->getOrderItems());

        $orderItemQuery = OrderItem::query();
        $orderItem = $orderItemQuery->findByPk([1, 3]);
        $this->assertInstanceOf(OrderItem::class, $orderItem);
        $this->assertEquals(10, $orderItem->getQuantity());
        $this->assertEquals(100, $orderItem->getSubtotal());
    }

    public function testEqual(): void
    {
        $customerA = Customer::query()->findByPk(1);
        $customerB = Customer::query()->findByPk(2);
        $this->assertFalse($customerA->equals($customerB));

        $customerB = Customer::query()->findByPk(1);
        $this->assertTrue($customerA->equals($customerB));

        $customerA = Customer::query()->findByPk(1);
        $customerB = Item::query()->findByPk(1);
        $this->assertFalse($customerA->equals($customerB));
    }

    public function testArClassAsString(): void
    {
        $query = Customer::query();

        $this->assertInstanceOf(Customer::class, $query->getModel());
    }

    public function testArClassAsInstance(): void
    {
        $customer = new Customer();
        $query = $customer->createQuery();

        $this->assertInstanceOf(Customer::class, $query->getModel());
    }

<<<<<<< HEAD
    public function testGetPrimaryModelOnNonRelationQuery(): void
    {
        $customerQuery = Customer::query();

        $this->assertNull($customerQuery->getPrimaryModel());
    }

    public function testGetPrimaryModelInRelation(): void
    {
        $customer = Customer::query()->findByPk(1);
        $relation = $customer->relationQuery('profile');

        $this->assertSame($customer, $relation->getPrimaryModel());
    }

    public function testGetTableNameAndAliasThrowsExceptionForExpressionWithoutAlias(): void
    {
        $query = Order::query()
            ->from(new Expression('SELECT * FROM {{order}}'))
            ->joinWith('customer');

        $this->expectException(LogicException::class);
        $this->expectExceptionMessage('Alias must be set for a table specified by an expression.');
        $query->one();
    }

    public function testGetJoinTypeWithNestedRelations(): void
    {
        $sql = Order::query()
            ->joinWith(
                ['customer.profile'],
                joinType: ['customer.profile' => 'LEFT JOIN']
            )
            ->createCommand()
            ->getRawSql();

        $this->assertSame(
            DbHelper::replaceQuotes(
                'SELECT [[order]].* FROM [[order]] INNER JOIN [[customer]] ON [[order]].[[customer_id]] = [[customer]].[[id]] LEFT JOIN [[profile]] ON [[customer]].[[profile_id]] = [[profile]].[[id]] WHERE [[order]].[[deleted_at]] IS NULL',
                self::db()->getDriverName(),
            ),
            $sql,
        );
    }

    public function testExceptionForEmptyPrimaryKey(): void
    {
        $query = NoPk::query()->innerJoin('customer', '{{no_pk}}.{{customer_id}} = {{customer}}.{{id}}');

        $this->expectException(InvalidConfigException::class);
        $this->expectExceptionMessage(
            'Primary key of "Yiisoft\ActiveRecord\Tests\Stubs\ActiveRecord\NoPk" can not be empty.'
        );
        $query->all();
    }

    public function testJoinWithSelectiveEagerLoading(): void
    {
        $orders = Order::query()
            ->joinWith(
                ['customer', 'items'],
                ['customer'],
            )
            ->andWhere(['order.id' => 1])
            ->all();

        $this->assertTrue($orders[0]->isRelationPopulated('customer'));
        $this->assertFalse($orders[0]->isRelationPopulated('items'));
    }

    public function testJoinWithSelectiveEagerLoadingWithCallbacks(): void
    {
        $orders = Order::query()
            ->joinWith(
                [
                    'customer' => static fn(ActiveQueryInterface $q) => $q->orderBy('customer.name ASC'),
                    'items',
                ],
                ['items'],
            )
            ->andWhere(['order.id' => 1])
            ->all();

        $this->assertFalse($orders[0]->isRelationPopulated('customer'));
        $this->assertTrue($orders[0]->isRelationPopulated('items'));
    }

    public function testJoinWithBeforeExplicitJoin(): void
    {
        $orders = Order::query()
            ->joinWith('customer')
            ->innerJoin('profile', '{{customer}}.{{profile_id}} = {{profile}}.{{id}}')
            ->all();

        $this->assertCount(1, $orders);
        $this->assertSame(1, $orders[0]->getId());
        $this->assertTrue($orders[0]->isRelationPopulated('customer'));
    }

    public function testGetAlreadyPopulatedViaRelation(): void
    {
        $order = Order::query()->with('orderItems')->findByPk(1);
        $this->assertTrue($order->isRelationPopulated('orderItems'));

        $items = $order->getItemsIndexedQuery()->all();
        $this->assertCount(2, $items);
    }

    public function testGetViaCallableWithHasOne(): void
    {
        $order = Order::query()->findByPk(1);

        $profile = $order->getCustomerProfileViaCallableQuery()->one();

        $this->assertInstanceOf(Profile::class, $profile);
        $this->assertSame(1, $profile->getId());
    }

    public function testGetViaWithHasOne(): void
    {
        $order = Order::query()->findByPk(1);

        $profile = $order->getCustomerProfileViaCustomerQuery()->one();

        $this->assertInstanceOf(Profile::class, $profile);
        $this->assertSame(1, $profile->getId());
    }

    public function testGetAlreadyPopulatedViaWithHasOne(): void
    {
        $order = Order::query()->with('customer')->findByPk(1);

        $profile = $order->getCustomerProfileViaCustomerQuery()->one();

        $this->assertInstanceOf(Profile::class, $profile);
        $this->assertSame(1, $profile->getId());
    }

    public function testCloneQueryWithViaTable(): void
    {
        $order = Order::query()->findByPk(1);
        $query = $order->getBooksViaTableQuery();
        $queryVia = $query->getVia();

        $clonedQuery = clone $query;
        $clonedQueryVia = $clonedQuery->getVia();

        $this->assertInstanceOf(ActiveQueryInterface::class, $queryVia);
        $this->assertInstanceOf(ActiveQueryInterface::class, $clonedQueryVia);
        $this->assertNotSame($queryVia, $clonedQueryVia);
    }

    public function testCloneQueryWithViaRelationName(): void
    {
        $order = Order::query()->findByPk(1);
        $query = $order->getItemsIndexedQuery();
        $queryVia = $query->getVia();

        $clonedQuery = clone $query;
        $clonedQueryVia = $clonedQuery->getVia();

        $this->assertIsArray($queryVia);
        $this->assertIsArray($clonedQueryVia);
        $this->assertNotSame($queryVia[1], $clonedQueryVia[1]);
    }

    public function testExceptionOnIndexWithNonExistentNestedProperty(): void
    {
        $query = Order::query()->indexBy('total.nonexistent')->asArray();

        $this->expectException(\RuntimeException::class);
        $this->expectExceptionMessage('Trying to get property of non-array or non-ActiveRecordInterface instance.');
        $query->all();
    }

    public function testIndexByNonExistentKey(): void
    {
        $indexedOrders = Order::query()->indexBy('nonexistent_key')->asArray()->all();

        // Key value for non-existent key will be null, so all records will have the same key
        $this->assertCount(1, $indexedOrders);
=======
    public function testIndexByPrivateProperty(): void
    {
        $indexedEmployees = Employee::query()->andWhere(['last_name' => 'Smith'])->indexBy('fullName')->all();

        $this->assertSame(['Ann Smith', 'Will Smith'], array_keys($indexedEmployees));
>>>>>>> efe09bd4
    }
}<|MERGE_RESOLUTION|>--- conflicted
+++ resolved
@@ -2577,7 +2577,6 @@
         $this->assertInstanceOf(Customer::class, $query->getModel());
     }
 
-<<<<<<< HEAD
     public function testGetPrimaryModelOnNonRelationQuery(): void
     {
         $customerQuery = Customer::query();
@@ -2759,12 +2758,12 @@
 
         // Key value for non-existent key will be null, so all records will have the same key
         $this->assertCount(1, $indexedOrders);
-=======
+    }
+
     public function testIndexByPrivateProperty(): void
     {
         $indexedEmployees = Employee::query()->andWhere(['last_name' => 'Smith'])->indexBy('fullName')->all();
 
         $this->assertSame(['Ann Smith', 'Will Smith'], array_keys($indexedEmployees));
->>>>>>> efe09bd4
     }
 }