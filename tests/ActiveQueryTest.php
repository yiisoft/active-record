<?php

declare(strict_types=1);

namespace Yiisoft\ActiveRecord\Tests;

use Throwable;
use Yiisoft\ActiveRecord\ActiveQuery;
use Yiisoft\ActiveRecord\ArArrayHelper;
use Yiisoft\ActiveRecord\OptimisticLockException;
use Yiisoft\ActiveRecord\Tests\Stubs\ActiveRecord\BitValues;
use Yiisoft\ActiveRecord\Tests\Stubs\ActiveRecord\Category;
use Yiisoft\ActiveRecord\Tests\Stubs\ActiveRecord\Customer;
use Yiisoft\ActiveRecord\Tests\Stubs\ActiveRecord\CustomerQuery;
use Yiisoft\ActiveRecord\Tests\Stubs\ActiveRecord\Document;
use Yiisoft\ActiveRecord\Tests\Stubs\ActiveRecord\Dossier;
use Yiisoft\ActiveRecord\Tests\Stubs\ActiveRecord\Item;
use Yiisoft\ActiveRecord\Tests\Stubs\ActiveRecord\Order;
use Yiisoft\ActiveRecord\Tests\Stubs\ActiveRecord\OrderItem;
use Yiisoft\ActiveRecord\Tests\Stubs\ActiveRecord\OrderItemWithNullFK;
use Yiisoft\ActiveRecord\Tests\Stubs\ActiveRecord\OrderWithNullFK;
use Yiisoft\ActiveRecord\Tests\Stubs\ActiveRecord\Profile;
use Yiisoft\ActiveRecord\Tests\Support\Assert;
use Yiisoft\ActiveRecord\Tests\Support\DbHelper;
use Yiisoft\Db\Command\AbstractCommand;
use Yiisoft\Db\Exception\Exception;
use Yiisoft\Db\Exception\InvalidArgumentException;
use Yiisoft\Db\Exception\InvalidCallException;
use Yiisoft\Db\Exception\InvalidConfigException;
use Yiisoft\Db\Exception\UnknownPropertyException;
use Yiisoft\Db\Query\QueryInterface;

use function sort;
use function ucfirst;

abstract class ActiveQueryTest extends TestCase
{
    public function testOptions(): void
    {
        $customerQuery = new ActiveQuery(Customer::class);

        $query = $customerQuery->on(['a' => 'b'])->joinWith('profile');
        $this->assertEquals(Customer::class, $query->getARClass());
        $this->assertEquals(['a' => 'b'], $query->getOn());
        $this->assertEquals([[['profile'], true, 'LEFT JOIN']], $query->getJoinWith());
        $customerQuery->resetJoinWith();
        $this->assertEquals([], $query->getJoinWith());
    }

    public function testPrepare(): void
    {
        $query = new ActiveQuery(Customer::class);
        $this->assertInstanceOf(QueryInterface::class, $query->prepare($this->db()->getQueryBuilder()));
    }

    public function testPopulateEmptyRows(): void
    {
        $query = new ActiveQuery(Customer::class);
        $this->assertEquals([], $query->populate([]));
    }

    public function testPopulateFilledRows(): void
    {
        $query = new ActiveQuery(Customer::class);
        $rows = $query->all();
        $result = $query->populate($rows);
        $this->assertEquals($rows, $result);
    }

    public function testAll(): void
    {
        $query = new ActiveQuery(Customer::class);

        foreach ($query->all() as $customer) {
            $this->assertInstanceOf(Customer::class, $customer);
        }

        $this->assertCount(3, $query->all());
    }

    public function testOne(): void
    {
        $query = new ActiveQuery(Customer::class);
        $this->assertInstanceOf(Customer::class, $query->one());
    }

    public function testCreateCommand(): void
    {
        $query = new ActiveQuery(Customer::class);
        $this->assertInstanceOf(AbstractCommand::class, $query->createCommand());
    }

    public function testQueryScalar(): void
    {
        $query = new ActiveQuery(Customer::class);
        $this->assertEquals('user1', Assert::invokeMethod($query, 'queryScalar', ['name']));
    }

    public function testGetJoinWith(): void
    {
        $query = new ActiveQuery(Customer::class);
        $query->joinWith('profile');
        $this->assertEquals([[['profile'], true, 'LEFT JOIN']], $query->getJoinWith());
    }

    public function testInnerJoinWith(): void
    {
        $query = new ActiveQuery(Customer::class);
        $query->innerJoinWith('profile');
        $this->assertEquals([[['profile'], true, 'INNER JOIN']], $query->getJoinWith());
    }

    public function testBuildJoinWithRemoveDuplicateJoinByTableName(): void
    {
        $query = new ActiveQuery(Customer::class);
        $query->innerJoinWith('orders')->joinWith('orders.orderItems');
        Assert::invokeMethod($query, 'buildJoinWith');
        $this->assertEquals([
            [
                'INNER JOIN',
                'order',
                '{{customer}}.[[id]] = {{order}}.[[customer_id]]',
            ],
            [
                'LEFT JOIN',
                'order_item',
                '{{order}}.[[id]] = {{order_item}}.[[order_id]]',
            ],
        ], $query->getJoins());
    }

    public function testGetQueryTableNameFromNotSet(): void
    {
        $query = new ActiveQuery(Customer::class);
        $this->assertEquals(['customer', 'customer'], Assert::invokeMethod($query, 'getTableNameAndAlias'));
    }

    public function testGetQueryTableNameFromSet(): void
    {
        $query = new ActiveQuery(Customer::class);
        $query->from(['alias' => 'customer']);
        $this->assertEquals(['customer', 'alias'], Assert::invokeMethod($query, 'getTableNameAndAlias'));
    }

    public function testOnCondition(): void
    {
        $on = ['active' => true];
        $params = ['a' => 'b'];

        $query = new ActiveQuery(Customer::class);
        $query->onCondition($on, $params);
        $this->assertEquals($on, $query->getOn());
        $this->assertEquals($params, $query->getParams());
    }

    public function testAndOnConditionOnNotSet(): void
    {
        $on = ['active' => true];
        $params = ['a' => 'b'];
        $query = new ActiveQuery(Customer::class);
        $query->andOnCondition($on, $params);
        $this->assertEquals($on, $query->getOn());
        $this->assertEquals($params, $query->getParams());
    }

    public function testAndOnConditionOnSet(): void
    {
        $onOld = ['active' => true];
        $on = ['active' => true];
        $params = ['a' => 'b'];

        $query = new ActiveQuery(Customer::class);

        $query->on($onOld)->andOnCondition($on, $params);

        $this->assertEquals(['and', $onOld, $on], $query->getOn());
        $this->assertEquals($params, $query->getParams());
    }

    public function testOrOnConditionOnNotSet(): void
    {
        $on = ['active' => true];
        $params = ['a' => 'b'];

        $query = new ActiveQuery(Customer::class);

        $query->orOnCondition($on, $params);

        $this->assertEquals($on, $query->getOn());
        $this->assertEquals($params, $query->getParams());
    }

    public function testOrOnConditionOnSet(): void
    {
        $onOld = ['active' => true];
        $on = ['active' => true];
        $params = ['a' => 'b'];

        $query = new ActiveQuery(Customer::class);

        $query->on($onOld)->orOnCondition($on, $params);

        $this->assertEquals(['or', $onOld, $on], $query->getOn());
        $this->assertEquals($params, $query->getParams());
    }

    public function testViaWithEmptyPrimaryModel(): void
    {
        $query = new ActiveQuery(Customer::class);

        $this->expectException(InvalidConfigException::class);
        $this->expectExceptionMessage('Setting via is only supported for relational queries.');

        $query->via('profile');
    }

    public function testViaTable(): void
    {
        $order = new Order();

        $query = new ActiveQuery(Customer::class);

        $query->primaryModel($order)->viaTable(Profile::class, ['id' => 'item_id']);

        $this->assertInstanceOf(ActiveQuery::class, $query);
        $this->assertInstanceOf(ActiveQuery::class, $query->getVia());
    }

    public function testAliasNotSet(): void
    {
        $query = new ActiveQuery(Customer::class);

        $query->alias('alias');

        $this->assertInstanceOf(ActiveQuery::class, $query);
        $this->assertEquals(['alias' => 'customer'], $query->getFrom());
    }

    public function testAliasYetSet(): void
    {
        $aliasOld = ['old'];

        $query = new ActiveQuery(Customer::class);

        $query->from($aliasOld)->alias('alias');

        $this->assertInstanceOf(ActiveQuery::class, $query);
        $this->assertEquals(['alias' => 'old'], $query->getFrom());
    }

    public function testGetTableNamesNotFilledFrom(): void
    {
        $query = new ActiveQuery(Profile::class);
        $tableName = Profile::TABLE_NAME;

        $this->assertEquals(
            [
                '{{' . $tableName . '}}' => '{{' . $tableName . '}}',
            ],
            $query->getTablesUsedInFrom()
        );
    }

    public function testGetTableNamesWontFillFrom(): void
    {
        $query = new ActiveQuery(Profile::class);

        $this->assertSame([], $query->getFrom());

        $query->getTablesUsedInFrom();

        $this->assertSame([], $query->getFrom());
    }

    /**
     * {@see https://github.com/yiisoft/yii2/issues/5341}
     *
     * Issue: Plan 1 -- * Account * -- * User
     * Our Tests: Category 1 -- * Item * -- * Order
     */
    public function testDeeplyNestedTableRelationWith(): void
    {
        /** @var $category Category */
        $categoriesQuery = new ActiveQuery(Category::class);

        $categories = $categoriesQuery->with('orders')->indexBy('id')->all();
        $category = $categories[1];
        $this->assertNotNull($category);

        $orders = $category->getOrders();
        $this->assertCount(2, $orders);
        $this->assertInstanceOf(Order::class, $orders[0]);
        $this->assertInstanceOf(Order::class, $orders[1]);

        $ids = [$orders[0]->getId(), $orders[1]->getId()];
        sort($ids);
        $this->assertEquals([1, 3], $ids);

        $category = $categories[2];
        $this->assertNotNull($category);

        $orders = $category->getOrders();
        $this->assertCount(1, $orders);
        $this->assertInstanceOf(Order::class, $orders[0]);
        $this->assertEquals(2, $orders[0]->getId());
    }

    public function testGetSql(): void
    {
        $query = new ActiveQuery(Customer::class);

        $query->sql('SELECT * FROM {{customer}} ORDER BY [[id]] DESC');

        $this->assertEquals('SELECT * FROM {{customer}} ORDER BY [[id]] DESC', $query->getSql());
    }

    public function testCustomColumns(): void
    {
        $customerQuery = new ActiveQuery(Customer::class);

        /** find custom column */
        if ($this->db()->getDriverName() === 'oci') {
            $customers = $customerQuery
                ->select(['{{customer}}.*', '([[status]]*2) AS [[status2]]'])
                ->where(['name' => 'user3'])->one();
        } else {
            $customers = $customerQuery
                ->select(['*', '([[status]]*2) AS [[status2]]'])
                ->where(['name' => 'user3'])->one();
        }

        $this->assertEquals(3, $customers->get('id'));
        $this->assertEquals(4, $customers->status2);
    }

    public function testCallFind(): void
    {
        $customerQuery = new ActiveQuery(Customer::class);

        /** find count, sum, average, min, max, scalar */
        $this->assertEquals(3, $customerQuery->count());
        $this->assertEquals(6, $customerQuery->sum('[[id]]'));
        $this->assertEquals(2, $customerQuery->average('[[id]]'));
        $this->assertEquals(1, $customerQuery->min('[[id]]'));
        $this->assertEquals(3, $customerQuery->max('[[id]]'));
        $this->assertEquals(3, $customerQuery->select('COUNT(*)')->scalar());
        $this->assertEquals(2, $customerQuery->where('[[id]]=1 OR [[id]]=2')->count());
    }

<<<<<<< HEAD
=======
    /**
     * {@see https://github.com/yiisoft/yii2/issues/8593}
     */
    public function testCountWithFindBySql(): void
    {
        $customerQuery = new ActiveQuery(Customer::class);

        $query = $customerQuery->findBySql('SELECT * FROM {{customer}}');
        $this->assertEquals(3, $query->count());

        $query = $customerQuery->findBySql('SELECT * FROM {{customer}} WHERE  [[id]]=:id', [':id' => 2]);
        $this->assertEquals(1, $query->count());
    }

>>>>>>> 18d9a58e
    public function testDeeplyNestedTableRelation(): void
    {
        $customerQuery = new ActiveQuery(Customer::class);

        $customers = $customerQuery->findByPk(1);

        $items = $customers->getOrderItems();

        $this->assertCount(2, $items);
        $this->assertEquals(1, $items[0]->get('id'));
        $this->assertEquals(2, $items[1]->get('id'));
        $this->assertInstanceOf(Item::class, $items[0]);
        $this->assertInstanceOf(Item::class, $items[1]);
    }

    /**
     * {@see https://github.com/yiisoft/yii2/issues/5341}
     *
     * Issue: Plan 1 -- * Account * -- * User
     * Our Tests: Category 1 -- * Item * -- * Order
     */
    public function testDeeplyNestedTableRelation2(): void
    {
        $categoryQuery = new ActiveQuery(Category::class);

        $categories = $categoryQuery->where(['id' => 1])->one();
        $this->assertNotNull($categories);

        $orders = $categories->getOrders();
        $this->assertCount(2, $orders);
        $this->assertInstanceOf(Order::class, $orders[0]);
        $this->assertInstanceOf(Order::class, $orders[1]);

        $ids = [$orders[0]->getId(), $orders[1]->get('id')];
        sort($ids);
        $this->assertEquals([1, 3], $ids);

        $categories = $categoryQuery->setWhere(['id' => 2])->one();
        $this->assertNotNull($categories);

        $orders = $categories->getOrders();
        $this->assertCount(1, $orders);
        $this->assertEquals(2, $orders[0]->get('id'));
        $this->assertInstanceOf(Order::class, $orders[0]);
    }

    public function testJoinWith(): void
    {
        /** left join and eager loading */
        $orderQuery = new ActiveQuery(Order::class);
        $orders = $orderQuery->joinWith('customer')->orderBy('customer.id DESC, order.id')->all();
        $this->assertCount(3, $orders);
        $this->assertEquals(2, $orders[0]->getId());
        $this->assertEquals(3, $orders[1]->getId());
        $this->assertEquals(1, $orders[2]->getId());
        $this->assertTrue($orders[0]->isRelationPopulated('customer'));
        $this->assertTrue($orders[1]->isRelationPopulated('customer'));
        $this->assertTrue($orders[2]->isRelationPopulated('customer'));

        /** inner join filtering and eager loading */
        $orderQuery = new ActiveQuery(Order::class);
        $orders = $orderQuery->innerJoinWith(
            [
                'customer' => function ($query) {
                    $query->where('{{customer}}.[[id]]=2');
                },
            ]
        )->orderBy('order.id')->all();
        $this->assertCount(2, $orders);
        $this->assertEquals(2, $orders[0]->getId());
        $this->assertEquals(3, $orders[1]->getId());
        $this->assertTrue($orders[0]->isRelationPopulated('customer'));
        $this->assertTrue($orders[1]->isRelationPopulated('customer'));

        /** inner join filtering, eager loading, conditions on both primary and relation */
        $orderQuery = new ActiveQuery(Order::class);
        $orders = $orderQuery->innerJoinWith(
            [
                'customer' => function ($query) {
                    $query->where(['customer.id' => 2]);
                },
            ]
        )->where(['order.id' => [1, 2]])->orderBy('order.id')->all();
        $this->assertCount(1, $orders);
        $this->assertEquals(2, $orders[0]->getId());
        $this->assertTrue($orders[0]->isRelationPopulated('customer'));

        /** inner join filtering without eager loading */
        $orderQuery = new ActiveQuery(Order::class);
        $orders = $orderQuery->innerJoinWith(
            [
                'customer' => static function ($query) {
                    $query->where('{{customer}}.[[id]]=2');
                },
            ],
            false
        )->orderBy('order.id')->all();
        $this->assertCount(2, $orders);
        $this->assertEquals(2, $orders[0]->getId());
        $this->assertEquals(3, $orders[1]->getId());
        $this->assertFalse($orders[0]->isRelationPopulated('customer'));
        $this->assertFalse($orders[1]->isRelationPopulated('customer'));

        /** inner join filtering without eager loading, conditions on both primary and relation */
        $orderQuery = new ActiveQuery(Order::class);
        $orders = $orderQuery->innerJoinWith(
            [
                'customer' => static function ($query) {
                    $query->where(['customer.id' => 2]);
                },
            ],
            false
        )->where(['order.id' => [1, 2]])->orderBy('order.id')->all();
        $this->assertCount(1, $orders);
        $this->assertEquals(2, $orders[0]->getId());
        $this->assertFalse($orders[0]->isRelationPopulated('customer'));

        /** join with via-relation */
        $orderQuery = new ActiveQuery(Order::class);
        $orders = $orderQuery->innerJoinWith('books')->orderBy('order.id')->all();
        $this->assertCount(2, $orders);
        $this->assertCount(2, $orders[0]->getBooks());
        $this->assertCount(1, $orders[1]->getBooks());
        $this->assertEquals(1, $orders[0]->getId());
        $this->assertEquals(3, $orders[1]->getId());
        $this->assertTrue($orders[0]->isRelationPopulated('books'));
        $this->assertTrue($orders[1]->isRelationPopulated('books'));

        /** join with sub-relation */
        $orderQuery = new ActiveQuery(Order::class);
        $orders = $orderQuery->innerJoinWith(
            [
                'items' => function ($q) {
                    $q->orderBy('item.id');
                },
                'items.category' => function ($q) {
                    $q->where('{{category}}.[[id]] = 2');
                },
            ]
        )->orderBy('order.id')->all();
        $this->assertCount(1, $orders);
        $this->assertCount(3, $orders[0]->getItems());
        $this->assertEquals(2, $orders[0]->getId());
        $this->assertEquals(2, $orders[0]->getItems()[0]->getCategory()->getId());
        $this->assertTrue($orders[0]->isRelationPopulated('items'));
        $this->assertTrue($orders[0]->getItems()[0]->isRelationPopulated('category'));

        /** join with table alias */
        $orderQuery = new ActiveQuery(Order::class);
        $orders = $orderQuery->joinWith(
            [
                'customer' => function ($q) {
                    $q->from('customer c');
                },
            ]
        )->orderBy('c.id DESC, order.id')->all();
        $this->assertCount(3, $orders);
        $this->assertEquals(2, $orders[0]->getId());
        $this->assertEquals(3, $orders[1]->getId());
        $this->assertEquals(1, $orders[2]->getId());
        $this->assertTrue($orders[0]->isRelationPopulated('customer'));
        $this->assertTrue($orders[1]->isRelationPopulated('customer'));
        $this->assertTrue($orders[2]->isRelationPopulated('customer'));

        /** join with table alias */
        $orderQuery = new ActiveQuery(Order::class);
        $orders = $orderQuery->joinWith('customer as c')->orderBy('c.id DESC, order.id')->all();
        $this->assertCount(3, $orders);
        $this->assertEquals(2, $orders[0]->getId());
        $this->assertEquals(3, $orders[1]->getId());
        $this->assertEquals(1, $orders[2]->getId());
        $this->assertTrue($orders[0]->isRelationPopulated('customer'));
        $this->assertTrue($orders[1]->isRelationPopulated('customer'));
        $this->assertTrue($orders[2]->isRelationPopulated('customer'));

        /** join with table alias sub-relation */
        $orderQuery = new ActiveQuery(Order::class);
        $orders = $orderQuery->innerJoinWith(
            [
                'items as t' => function ($q) {
                    $q->orderBy('t.id');
                },
                'items.category as c' => function ($q) {
                    $q->where('{{c}}.[[id]] = 2');
                },
            ]
        )->orderBy('order.id')->all();
        $this->assertCount(1, $orders);
        $this->assertCount(3, $orders[0]->getItems());
        $this->assertEquals(2, $orders[0]->getId());
        $this->assertEquals(2, $orders[0]->getItems()[0]->getCategory()->getId());
        $this->assertTrue($orders[0]->isRelationPopulated('items'));
        $this->assertTrue($orders[0]->getItems()[0]->isRelationPopulated('category'));

        /** join with ON condition */
        $orderQuery = new ActiveQuery(Order::class);
        $orders = $orderQuery->joinWith('books2')->orderBy('order.id')->all();
        $this->assertCount(3, $orders);
        $this->assertCount(2, $orders[0]->getBooks2());
        $this->assertCount(0, $orders[1]->getBooks2());
        $this->assertCount(1, $orders[2]->getBooks2());
        $this->assertEquals(1, $orders[0]->getId());
        $this->assertEquals(2, $orders[1]->getId());
        $this->assertEquals(3, $orders[2]->getId());
        $this->assertTrue($orders[0]->isRelationPopulated('books2'));
        $this->assertTrue($orders[1]->isRelationPopulated('books2'));
        $this->assertTrue($orders[2]->isRelationPopulated('books2'));

        /** lazy loading with ON condition */
        $orderQuery = new ActiveQuery(Order::class);
        $order = $orderQuery->findByPk(1);
        $this->assertCount(2, $order->getBooks2());

        $orderQuery = new ActiveQuery(Order::class);
        $order = $orderQuery->findByPk(2);
        $this->assertCount(0, $order->getBooks2());

        $order = new ActiveQuery(Order::class);
        $order = $order->findByPk(3);
        $this->assertCount(1, $order->getBooks2());

        /** eager loading with ON condition */
        $orderQuery = new ActiveQuery(Order::class);
        $orders = $orderQuery->with('books2')->all();
        $this->assertCount(3, $orders);
        $this->assertCount(2, $orders[0]->getBooks2());
        $this->assertCount(0, $orders[1]->getBooks2());
        $this->assertCount(1, $orders[2]->getBooks2());
        $this->assertEquals(1, $orders[0]->getId());
        $this->assertEquals(2, $orders[1]->getId());
        $this->assertEquals(3, $orders[2]->getId());
        $this->assertTrue($orders[0]->isRelationPopulated('books2'));
        $this->assertTrue($orders[1]->isRelationPopulated('books2'));
        $this->assertTrue($orders[2]->isRelationPopulated('books2'));

        /** join with count and query */
        $orderQuery = new ActiveQuery(Order::class);
        $query = $orderQuery->joinWith('customer');
        $count = $query->count();
        $this->assertEquals(3, $count);

        $orders = $query->all();
        $this->assertCount(3, $orders);

        /** {@see https://github.com/yiisoft/yii2/issues/2880} */
        $orderQuery = new ActiveQuery(Order::class);
        $query = $orderQuery->findByPk(1);
        $customer = $query->getCustomerQuery()->joinWith(
            [
                'orders' => static function ($q) {
                    $q->orderBy([]);
                },
            ]
        )->one();
        $this->assertEquals(1, $customer->getId());

        $orderQuery = new ActiveQuery(Order::class);
        $order = $orderQuery->joinWith(
            [
                'items' => static function ($q) {
                    $q->from(['items' => 'item'])->orderBy('items.id');
                },
            ]
        )->orderBy('order.id')->one();

        /** join with sub-relation called inside Closure */
        $orderQuery = new ActiveQuery(Order::class);
        $orders = $orderQuery->joinWith(
            [
                'items' => static function ($q) {
                    $q->orderBy('item.id');
                    $q->joinWith([
                        'category' => static function ($q) {
                            $q->where('{{category}}.[[id]] = 2');
                        },
                    ]);
                },
            ]
        )->orderBy('order.id')->all();
        $this->assertCount(1, $orders);
        $this->assertCount(3, $orders[0]->getItems());
        $this->assertEquals(2, $orders[0]->getId());
        $this->assertEquals(2, $orders[0]->getItems()[0]->getCategory()->getId());
        $this->assertTrue($orders[0]->isRelationPopulated('items'));
        $this->assertTrue($orders[0]->getItems()[0]->isRelationPopulated('category'));
    }

    /**
     * @depends testJoinWith
     */
    public function testJoinWithAndScope(): void
    {
        /**  hasOne inner join */
        $customer = new CustomerQuery(Customer::class);
        $customers = $customer->active()->innerJoinWith('profile')->orderBy('customer.id')->all();
        $this->assertCount(1, $customers);
        $this->assertEquals(1, $customers[0]->getId());
        $this->assertTrue($customers[0]->isRelationPopulated('profile'));

        /** hasOne outer join */
        $customer = new CustomerQuery(Customer::class);
        $customers = $customer->active()->joinWith('profile')->orderBy('customer.id')->all();
        $this->assertCount(2, $customers);
        $this->assertEquals(1, $customers[0]->getId());
        $this->assertEquals(2, $customers[1]->getId());
        $this->assertInstanceOf(Profile::class, $customers[0]->getProfile());
        $this->assertNull($customers[1]->getProfile());
        $this->assertTrue($customers[0]->isRelationPopulated('profile'));
        $this->assertTrue($customers[1]->isRelationPopulated('profile'));

        /** hasMany */
        $customer = new CustomerQuery(Customer::class);
        $customers = $customer->active()->joinWith(
            [
                'orders' => static function ($q) {
                    $q->orderBy('order.id');
                },
            ]
        )->orderBy('customer.id DESC, order.id')->all();
        $this->assertCount(2, $customers);
        $this->assertEquals(2, $customers[0]->getId());
        $this->assertEquals(1, $customers[1]->getId());
        $this->assertTrue($customers[0]->isRelationPopulated('orders'));
        $this->assertTrue($customers[1]->isRelationPopulated('orders'));
    }

    /**
     * @depends testJoinWith
     *
     * This query will do the same join twice, ensure duplicated JOIN gets removed.
     *
     * {@see https://github.com/yiisoft/yii2/pull/2650}
     */
    public function testJoinWithVia(): void
    {
        $this->reloadFixtureAfterTest();

        $orderQuery = new ActiveQuery(Order::class);

        $this->db()->getQueryBuilder()->setSeparator("\n");

        $rows = $orderQuery->joinWith('itemsInOrder1')->joinWith(
            [
                'items' => static function ($q) {
                    $q->orderBy('item.id');
                },
            ]
        )->all();
        $this->assertNotEmpty($rows);
    }

    public static function aliasMethodProvider(): array
    {
        return [
            ['explicit'],
        ];
    }

    /**
     * @depends testJoinWith
     *
     * Tests the alias syntax for joinWith: 'alias' => 'relation'.
     *
     * @dataProvider aliasMethodProvider
     *
     * @param string $aliasMethod whether alias is specified explicitly or using the query syntax {{@tablename}}
     *
     * @throws Exception|InvalidConfigException|Throwable
     */
    public function testJoinWithAlias(string $aliasMethod): void
    {
        $orders = [];
        /** left join and eager loading */
        $orderQuery = new ActiveQuery(Order::class);
        $query = $orderQuery->joinWith(['customer c']);

        if ($aliasMethod === 'explicit') {
            $orders = $query->orderBy('c.id DESC, order.id')->all();
        } elseif ($aliasMethod === 'querysyntax') {
            $orders = $query->orderBy('{{@customer}}.id DESC, {{@order}}.id')->all();
        } elseif ($aliasMethod === 'applyAlias') {
            $orders = $query->orderBy(
                $query->applyAlias('customer', 'id') . ' DESC,' . $query->applyAlias('order', 'id')
            )->all();
        }

        $this->assertCount(3, $orders);
        $this->assertEquals(2, $orders[0]->getId());
        $this->assertEquals(3, $orders[1]->getId());
        $this->assertEquals(1, $orders[2]->getId());
        $this->assertTrue($orders[0]->isRelationPopulated('customer'));
        $this->assertTrue($orders[1]->isRelationPopulated('customer'));
        $this->assertTrue($orders[2]->isRelationPopulated('customer'));

        /** inner join filtering and eager loading */
        $orderQuery = new ActiveQuery(Order::class);
        $query = $orderQuery->innerJoinWith(['customer c']);

        if ($aliasMethod === 'explicit') {
            $orders = $query->where('{{c}}.[[id]]=2')->orderBy('order.id')->all();
        } elseif ($aliasMethod === 'querysyntax') {
            $orders = $query->where('{{@customer}}.[[id]]=2')->orderBy('{{@order}}.id')->all();
        } elseif ($aliasMethod === 'applyAlias') {
            $orders = $query->where(
                [$query->applyAlias('customer', 'id') => 2]
            )->orderBy($query->applyAlias('order', 'id'))->all();
        }

        $this->assertCount(2, $orders);
        $this->assertEquals(2, $orders[0]->getId());
        $this->assertEquals(3, $orders[1]->getId());
        $this->assertTrue($orders[0]->isRelationPopulated('customer'));
        $this->assertTrue($orders[1]->isRelationPopulated('customer'));

        /** inner join filtering without eager loading */
        $orderQuery = new ActiveQuery(Order::class);
        $query = $orderQuery->innerJoinWith(['customer c'], false);

        if ($aliasMethod === 'explicit') {
            $orders = $query->where('{{c}}.[[id]]=2')->orderBy('order.id')->all();
        } elseif ($aliasMethod === 'querysyntax') {
            $orders = $query->where('{{@customer}}.[[id]]=2')->orderBy('{{@order}}.id')->all();
        } elseif ($aliasMethod === 'applyAlias') {
            $orders = $query->where(
                [$query->applyAlias('customer', 'id') => 2]
            )->orderBy($query->applyAlias('order', 'id'))->all();
        }

        $this->assertCount(2, $orders);
        $this->assertEquals(2, $orders[0]->getId());
        $this->assertEquals(3, $orders[1]->getId());
        $this->assertFalse($orders[0]->isRelationPopulated('customer'));
        $this->assertFalse($orders[1]->isRelationPopulated('customer'));

        /** join with via-relation */
        $orderQuery = new ActiveQuery(Order::class);
        $query = $orderQuery->innerJoinWith(['books b']);

        if ($aliasMethod === 'explicit') {
            $orders = $query->where(
                ['b.name' => 'Yii 1.1 Application Development Cookbook']
            )->orderBy('order.id')->all();
        } elseif ($aliasMethod === 'querysyntax') {
            $orders = $query->where(
                ['{{@item}}.name' => 'Yii 1.1 Application Development Cookbook']
            )->orderBy('{{@order}}.id')->all();
        } elseif ($aliasMethod === 'applyAlias') {
            $orders = $query->where(
                [$query->applyAlias('book', 'name') => 'Yii 1.1 Application Development Cookbook']
            )->orderBy($query->applyAlias('order', 'id'))->all();
        }

        $this->assertCount(2, $orders);
        $this->assertCount(2, $orders[0]->getBooks());
        $this->assertCount(1, $orders[1]->getBooks());
        $this->assertEquals(1, $orders[0]->getId());
        $this->assertEquals(3, $orders[1]->getId());
        $this->assertTrue($orders[0]->isRelationPopulated('books'));
        $this->assertTrue($orders[1]->isRelationPopulated('books'));

        /** joining sub relations */
        $orderQuery = new ActiveQuery(Order::class);
        $query = $orderQuery->innerJoinWith(
            [
                'items i' => static function ($q) use ($aliasMethod) {
                    /** @var $q ActiveQuery */
                    if ($aliasMethod === 'explicit') {
                        $q->orderBy('{{i}}.id');
                    } elseif ($aliasMethod === 'querysyntax') {
                        $q->orderBy('{{@item}}.id');
                    } elseif ($aliasMethod === 'applyAlias') {
                        $q->orderBy($q->applyAlias('item', 'id'));
                    }
                },
                'items.category c' => static function ($q) use ($aliasMethod) {
                    /**  @var $q ActiveQuery */
                    if ($aliasMethod === 'explicit') {
                        $q->where('{{c}}.[[id]] = 2');
                    } elseif ($aliasMethod === 'querysyntax') {
                        $q->where('{{@category}}.[[id]] = 2');
                    } elseif ($aliasMethod === 'applyAlias') {
                        $q->where([$q->applyAlias('category', 'id') => 2]);
                    }
                },
            ]
        );

        if ($aliasMethod === 'explicit') {
            $orders = $query->orderBy('{{i}}.id')->all();
        } elseif ($aliasMethod === 'querysyntax') {
            $orders = $query->orderBy('{{@item}}.id')->all();
        } elseif ($aliasMethod === 'applyAlias') {
            $orders = $query->orderBy($query->applyAlias('item', 'id'))->all();
        }

        $this->assertCount(1, $orders);
        $this->assertCount(3, $orders[0]->getItems());
        $this->assertEquals(2, $orders[0]->getId());
        $this->assertEquals(2, $orders[0]->getItems()[0]->getCategory()->getId());
        $this->assertTrue($orders[0]->isRelationPopulated('items'));
        $this->assertTrue($orders[0]->getItems()[0]->isRelationPopulated('category'));

        /** join with ON condition */
        if ($aliasMethod === 'explicit' || $aliasMethod === 'querysyntax') {
            $relationName = 'books' . ucfirst($aliasMethod);

            $orderQuery = new ActiveQuery(Order::class);
            $orders = $orderQuery->joinWith(["$relationName b"])->orderBy('order.id')->all();

            $this->assertCount(3, $orders);
            $this->assertCount(2, $orders[0]->relation($relationName));
            $this->assertCount(0, $orders[1]->relation($relationName));
            $this->assertCount(1, $orders[2]->relation($relationName));
            $this->assertEquals(1, $orders[0]->getId());
            $this->assertEquals(2, $orders[1]->getId());
            $this->assertEquals(3, $orders[2]->getId());
            $this->assertTrue($orders[0]->isRelationPopulated($relationName));
            $this->assertTrue($orders[1]->isRelationPopulated($relationName));
            $this->assertTrue($orders[2]->isRelationPopulated($relationName));
        }

        /** join with ON condition and alias in relation definition */
        if ($aliasMethod === 'explicit' || $aliasMethod === 'querysyntax') {
            $relationName = 'books' . ucfirst($aliasMethod) . 'A';

            $orderQuery = new ActiveQuery(Order::class);
            $orders = $orderQuery->joinWith([$relationName])->orderBy('order.id')->all();

            $this->assertCount(3, $orders);
            $this->assertCount(2, $orders[0]->relation($relationName));
            $this->assertCount(0, $orders[1]->relation($relationName));
            $this->assertCount(1, $orders[2]->relation($relationName));
            $this->assertEquals(1, $orders[0]->getId());
            $this->assertEquals(2, $orders[1]->getId());
            $this->assertEquals(3, $orders[2]->getId());
            $this->assertTrue($orders[0]->isRelationPopulated($relationName));
            $this->assertTrue($orders[1]->isRelationPopulated($relationName));
            $this->assertTrue($orders[2]->isRelationPopulated($relationName));
        }

        /** join with count and query */
        $orderQuery = new ActiveQuery(Order::class);
        $query = $orderQuery->joinWith(['customer c']);

        if ($aliasMethod === 'explicit') {
            $count = $query->count('c.id');
        } elseif ($aliasMethod === 'querysyntax') {
            $count = $query->count('{{@customer}}.id');
        } elseif ($aliasMethod === 'applyAlias') {
            $count = $query->count($query->applyAlias('customer', 'id'));
        }

        $this->assertEquals(3, $count);

        $orders = $query->all();
        $this->assertCount(3, $orders);

        /** relational query */
        $orderQuery = new ActiveQuery(Order::class);
        $order = $orderQuery->findByPk(1);

        $customerQuery = $order->getCustomerQuery()->innerJoinWith(['orders o'], false);

        if ($aliasMethod === 'explicit') {
            $customer = $customerQuery->where(['o.id' => 1])->one();
        } elseif ($aliasMethod === 'querysyntax') {
            $customer = $customerQuery->where(['{{@order}}.id' => 1])->one();
        } elseif ($aliasMethod === 'applyAlias') {
            $customer = $customerQuery->where([$query->applyAlias('order', 'id') => 1])->one();
        }

        $this->assertEquals(1, $customer->getId());
        $this->assertNotNull($customer);

        /** join with sub-relation called inside Closure */
        $orderQuery = new ActiveQuery(Order::class);
        $orders = $orderQuery->joinWith(
            [
                'items' => static function ($q) use ($aliasMethod) {
                    /** @var $q ActiveQuery */
                    $q->orderBy('item.id');
                    $q->joinWith(['category c']);

                    if ($aliasMethod === 'explicit') {
                        $q->where('{{c}}.[[id]] = 2');
                    } elseif ($aliasMethod === 'querysyntax') {
                        $q->where('{{@category}}.[[id]] = 2');
                    } elseif ($aliasMethod === 'applyAlias') {
                        $q->where([$q->applyAlias('category', 'id') => 2]);
                    }
                },
            ]
        )->orderBy('order.id')->all();

        $this->assertCount(1, $orders);
        $this->assertCount(3, $orders[0]->getItems());
        $this->assertEquals(2, $orders[0]->getId());
        $this->assertEquals(2, $orders[0]->getItems()[0]->getCategory()->getId());
        $this->assertTrue($orders[0]->isRelationPopulated('items'));
        $this->assertTrue($orders[0]->getItems()[0]->isRelationPopulated('category'));
    }

    /**
     * @depends testJoinWith
     */
    public function testJoinWithSameTable(): void
    {
        /**
         * join with the same table but different aliases alias is defined in the relation definition without eager
         * loading
         */
        $query = new ActiveQuery(Order::class);
        $query->joinWith('bookItems', false)->joinWith('movieItems', false)->where(['movies.name' => 'Toy Story']);
        $orders = $query->all();
        $this->assertCount(
            1,
            $orders,
            $query->createCommand()->getRawSql() . print_r($orders, true)
        );
        $this->assertEquals(2, $orders[0]->getId());
        $this->assertFalse($orders[0]->isRelationPopulated('bookItems'));
        $this->assertFalse($orders[0]->isRelationPopulated('movieItems'));

        /** with eager loading */
        $query = new ActiveQuery(Order::class);
        $query->joinWith('bookItems', true)->joinWith('movieItems', true)->where(['movies.name' => 'Toy Story']);
        $orders = $query->all();
        $this->assertCount(
            1,
            $orders,
            $query->createCommand()->getRawSql() . print_r($orders, true)
        );
        $this->assertCount(0, $orders[0]->getBookItems());
        $this->assertCount(3, $orders[0]->getMovieItems());
        $this->assertEquals(2, $orders[0]->getId());
        $this->assertTrue($orders[0]->isRelationPopulated('bookItems'));
        $this->assertTrue($orders[0]->isRelationPopulated('movieItems'));

        /**
         * join with the same table but different aliases alias is defined in the call to joinWith() without eager
         * loading
         */
        $query = new ActiveQuery(Order::class);
        $query
            ->joinWith(
                [
                    'itemsIndexed books' => static function ($q) {
                        $q->onCondition('books.category_id = 1');
                    },
                ],
                false
            )->joinWith(
                [
                    'itemsIndexed movies' => static function ($q) {
                        $q->onCondition('movies.category_id = 2');
                    },
                ],
                false
            )->where(['movies.name' => 'Toy Story']);
        $orders = $query->all();
        $this->assertCount(
            1,
            $orders,
            $query->createCommand()->getRawSql() . print_r($orders, true)
        );
        $this->assertEquals(2, $orders[0]->getId());
        $this->assertFalse($orders[0]->isRelationPopulated('itemsIndexed'));

        /** with eager loading, only for one relation as it would be overwritten otherwise. */
        $query = new ActiveQuery(Order::class);
        $query
            ->joinWith(
                [
                    'itemsIndexed books' => static function ($q) {
                        $q->onCondition('books.category_id = 1');
                    },
                ],
                false
            )
            ->joinWith(
                [
                    'itemsIndexed movies' => static function ($q) {
                        $q->onCondition('movies.category_id = 2');
                    },
                ],
                true
            )->where(['movies.name' => 'Toy Story']);
        $orders = $query->all();
        $this->assertCount(1, $orders, $query->createCommand()->getRawSql() . print_r($orders, true));
        $this->assertCount(3, $orders[0]->getItemsIndexed());
        $this->assertEquals(2, $orders[0]->getId());
        $this->assertTrue($orders[0]->isRelationPopulated('itemsIndexed'));

        /** with eager loading, and the other relation */
        $query = new ActiveQuery(Order::class);
        $query
            ->joinWith(
                [
                    'itemsIndexed books' => static function ($q) {
                        $q->onCondition('books.category_id = 1');
                    },
                ],
                true
            )
            ->joinWith(
                [
                    'itemsIndexed movies' => static function ($q) {
                        $q->onCondition('movies.category_id = 2');
                    },
                ],
                false
            )
            ->where(['movies.name' => 'Toy Story']);
        $orders = $query->all();
        $this->assertCount(1, $orders, $query->createCommand()->getRawSql() . print_r($orders, true));
        $this->assertCount(0, $orders[0]->getItemsIndexed());
        $this->assertEquals(2, $orders[0]->getId());
        $this->assertTrue($orders[0]->isRelationPopulated('itemsIndexed'));
    }

    /**
     * @depends testJoinWith
     */
    public function testJoinWithDuplicateSimple(): void
    {
        /** left join and eager loading */
        $orderQuery = new ActiveQuery(Order::class);

        $orders = $orderQuery
            ->innerJoinWith('customer')
            ->joinWith('customer')
            ->orderBy('customer.id DESC, order.id')
            ->all();

        $this->assertCount(3, $orders);
        $this->assertEquals(2, $orders[0]->getId());
        $this->assertEquals(3, $orders[1]->getId());
        $this->assertEquals(1, $orders[2]->getId());
        $this->assertTrue($orders[0]->isRelationPopulated('customer'));
        $this->assertTrue($orders[1]->isRelationPopulated('customer'));
        $this->assertTrue($orders[2]->isRelationPopulated('customer'));
    }

    /**
     * @depends testJoinWith
     */
    public function testJoinWithDuplicateCallbackFiltering(): void
    {
        /** inner join filtering and eager loading */
        $orderQuery = new ActiveQuery(Order::class);

        $orders = $orderQuery
            ->innerJoinWith('customer')
            ->joinWith([
                'customer' => function ($query) {
                    $query->where('{{customer}}.[[id]]=2');
                },
            ])->orderBy('order.id')->all();

        $this->assertCount(2, $orders);
        $this->assertEquals(2, $orders[0]->getId());
        $this->assertEquals(3, $orders[1]->getId());
        $this->assertTrue($orders[0]->isRelationPopulated('customer'));
        $this->assertTrue($orders[1]->isRelationPopulated('customer'));
    }

    /**
     * @depends testJoinWith
     */
    public function testJoinWithDuplicateCallbackFilteringConditionsOnPrimary(): void
    {
        /** inner join filtering, eager loading, conditions on both primary and relation */
        $orderQuery = new ActiveQuery(Order::class);

        $orders = $orderQuery
            ->innerJoinWith('customer')
            ->joinWith([
                'customer' => function ($query) {
                    $query->where(['{{customer}}.[[id]]' => 2]);
                },
            ])->where(['order.id' => [1, 2]])->orderBy('order.id')->all();

        $this->assertCount(1, $orders);
        $this->assertEquals(2, $orders[0]->getId());
        $this->assertTrue($orders[0]->isRelationPopulated('customer'));
    }

    /**
     * @depends testJoinWith
     */
    public function testJoinWithDuplicateWithSubRelation(): void
    {
        /** join with sub-relation */
        $orderQuery = new ActiveQuery(Order::class);

        $orders = $orderQuery
            ->innerJoinWith('items')
            ->joinWith([
                'items.category' => function ($q) {
                    $q->where('{{category}}.[[id]] = 2');
                },
            ])->orderBy('order.id')->all();

        $this->assertCount(1, $orders);
        $this->assertTrue($orders[0]->isRelationPopulated('items'));
        $this->assertEquals(2, $orders[0]->getId());
        $this->assertCount(3, $orders[0]->getItems());
        $this->assertTrue($orders[0]->getItems()[0]->isRelationPopulated('category'));
        $this->assertEquals(2, $orders[0]->getItems()[0]->getCategory()->getId());
    }

    /**
     * @depends testJoinWith
     */
    public function testJoinWithDuplicateTableAlias1(): void
    {
        /** join with table alias */
        $orderQuery = new ActiveQuery(Order::class);

        $orders = $orderQuery
            ->innerJoinWith('customer')
            ->joinWith([
                'customer' => function ($q) {
                    $q->from('customer c');
                },
            ])->orderBy('c.id DESC, order.id')->all();

        $this->assertCount(3, $orders);
        $this->assertEquals(2, $orders[0]->getId());
        $this->assertEquals(3, $orders[1]->getId());
        $this->assertEquals(1, $orders[2]->getId());
        $this->assertTrue($orders[0]->isRelationPopulated('customer'));
        $this->assertTrue($orders[1]->isRelationPopulated('customer'));
        $this->assertTrue($orders[2]->isRelationPopulated('customer'));
    }

    /**
     * @depends testJoinWith
     */
    public function testJoinWithDuplicateTableAlias2(): void
    {
        /** join with table alias */
        $orderQuery = new ActiveQuery(Order::class);

        $orders = $orderQuery
            ->innerJoinWith('customer')
            ->joinWith('customer as c')
            ->orderBy('c.id DESC, order.id')
            ->all();

        $this->assertCount(3, $orders);
        $this->assertEquals(2, $orders[0]->getId());
        $this->assertEquals(3, $orders[1]->getId());
        $this->assertEquals(1, $orders[2]->getId());
        $this->assertTrue($orders[0]->isRelationPopulated('customer'));
        $this->assertTrue($orders[1]->isRelationPopulated('customer'));
        $this->assertTrue($orders[2]->isRelationPopulated('customer'));
    }

    /**
     * @depends testJoinWith
     */
    public function testJoinWithDuplicateTableAliasSubRelation(): void
    {
        /** join with table alias sub-relation */
        $orderQuery = new ActiveQuery(Order::class);

        $orders = $orderQuery
            ->innerJoinWith([
                'items as t' => function ($q) {
                    $q->orderBy('t.id');
                },
            ])
            ->joinWith([
                'items.category as c' => function ($q) {
                    $q->where('{{c}}.[[id]] = 2');
                },
            ])->orderBy('order.id')->all();

        $this->assertCount(1, $orders);
        $this->assertTrue($orders[0]->isRelationPopulated('items'));
        $this->assertEquals(2, $orders[0]->getId());
        $this->assertCount(3, $orders[0]->getItems());
        $this->assertTrue($orders[0]->getItems()[0]->isRelationPopulated('category'));
        $this->assertEquals(2, $orders[0]->getItems()[0]->getCategory()->getId());
    }

    /**
     * @depends testJoinWith
     */
    public function testJoinWithDuplicateSubRelationCalledInsideClosure(): void
    {
        /** join with sub-relation called inside Closure */
        $orderQuery = new ActiveQuery(Order::class);

        $orders = $orderQuery
            ->innerJoinWith('items')
            ->joinWith([
                'items' => function ($q) {
                    $q->orderBy('item.id');
                    $q->joinWith([
                        'category' => function ($q) {
                            $q->where('{{category}}.[[id]] = 2');
                        },
                    ]);
                },
            ])
            ->orderBy('order.id')
            ->all();

        $this->assertCount(1, $orders);
        $this->assertTrue($orders[0]->isRelationPopulated('items'));
        $this->assertEquals(2, $orders[0]->getId());
        $this->assertCount(3, $orders[0]->getItems());
        $this->assertTrue($orders[0]->getItems()[0]->isRelationPopulated('category'));
        $this->assertEquals(2, $orders[0]->getItems()[0]->getCategory()->getId());
    }

    public function testAlias(): void
    {
        $order = new Order();

        $query = new ActiveQuery(Order::class);
        $this->assertSame([], $query->getFrom());

        $query->alias('o');
        $this->assertEquals(['o' => Order::TABLE_NAME], $query->getFrom());

        $query->alias('o')->alias('ord');
        $this->assertEquals(['ord' => Order::TABLE_NAME], $query->getFrom());

        $query->from(['users', 'o' => Order::TABLE_NAME])->alias('ord');
        $this->assertEquals(['users', 'ord' => Order::TABLE_NAME], $query->getFrom());
    }

    public function testInverseOf(): void
    {
        /** eager loading: find one and all */
        $customerQuery = new ActiveQuery(Customer::class);
        $customer = $customerQuery->with('orders2')->where(['id' => 1])->one();
        $this->assertSame($customer->getOrders2()[0]->getCustomer2(), $customer);

        $customers = $customerQuery->with('orders2')->setWhere(['id' => [1, 3]])->all();
        $this->assertEmpty($customers[1]->getOrders2());
        $this->assertSame($customers[0]->getOrders2()[0]->getCustomer2(), $customers[0]);

        /** lazy loading */
        $customerQuery = new ActiveQuery(Customer::class);
        $customer = $customerQuery->findByPk(2);
        $orders = $customer->getOrders2();
        $this->assertCount(2, $orders);
        $this->assertSame($customer->getOrders2()[0]->getCustomer2(), $customer);
        $this->assertSame($customer->getOrders2()[1]->getCustomer2(), $customer);

        /** ad-hoc lazy loading */
        $customerQuery = new ActiveQuery(Customer::class);
        $customer = $customerQuery->findByPk(2);
        $orders = $customer->getOrders2Query()->all();
        $this->assertCount(2, $orders);
        $this->assertSame($orders[0]->getCustomer2(), $customer);
        $this->assertSame($orders[1]->getCustomer2(), $customer);
        $this->assertTrue(
            $orders[0]->isRelationPopulated('customer2'),
            'inverse relation did not populate the relation'
        );
        $this->assertTrue(
            $orders[1]->isRelationPopulated('customer2'),
            'inverse relation did not populate the relation'
        );

        /** the other way around */
        $customerQuery = new ActiveQuery(Customer::class);
        $customer = $customerQuery->with('orders2')->where(['id' => 1])->asArray()->one();
        $this->assertSame($customer['orders2'][0]['customer2']['id'], $customer['id']);

        $customerQuery = new ActiveQuery(Customer::class);
        $customers = $customerQuery->with('orders2')->where(['id' => [1, 3]])->asArray()->all();
        $this->assertSame($customer['orders2'][0]['customer2']['id'], $customers[0]['id']);
        $this->assertEmpty($customers[1]['orders2']);

        $orderQuery = new ActiveQuery(Order::class);
        $orders = $orderQuery->with('customer2')->where(['id' => 1])->all();
        $this->assertSame($orders[0]->getCustomer2()->getOrders2(), [$orders[0]]);

        $orderQuery = new ActiveQuery(Order::class);
        $order = $orderQuery->with('customer2')->where(['id' => 1])->one();
        $this->assertSame($order->getCustomer2()->getOrders2(), [$order]);

        $orderQuery = new ActiveQuery(Order::class);
        $orders = $orderQuery->with('customer2')->where(['id' => 1])->asArray()->all();
        $this->assertSame($orders[0]['customer2']['orders2'][0]['id'], $orders[0]['id']);

        $orderQuery = new ActiveQuery(Order::class);
        $order = $orderQuery->with('customer2')->where(['id' => 1])->asArray()->one();
        $this->assertSame($order['customer2']['orders2'][0]['id'], $orders[0]['id']);

        $orderQuery = new ActiveQuery(Order::class);
        $orders = $orderQuery->with('customer2')->where(['id' => [1, 3]])->all();
        $this->assertSame($orders[0]->getCustomer2()->getOrders2(), [$orders[0]]);
        $this->assertSame($orders[1]->getCustomer2()->getOrders2(), [$orders[1]]);

        $orderQuery = new ActiveQuery(Order::class);
        $orders = $orderQuery->with('customer2')->where(['id' => [2, 3]])->orderBy('id')->all();
        $this->assertSame($orders[0]->getCustomer2()->getOrders2(), $orders);
        $this->assertSame($orders[1]->getCustomer2()->getOrders2(), $orders);

        $orderQuery = new ActiveQuery(Order::class);
        $orders = $orderQuery->with('customer2')->where(['id' => [2, 3]])->orderBy('id')->asArray()->all();
        $this->assertSame($orders[0]['customer2']['orders2'][0]['id'], $orders[0]['id']);
        $this->assertSame($orders[0]['customer2']['orders2'][1]['id'], $orders[1]['id']);
        $this->assertSame($orders[1]['customer2']['orders2'][0]['id'], $orders[0]['id']);
        $this->assertSame($orders[1]['customer2']['orders2'][1]['id'], $orders[1]['id']);
    }

    public function testUnlinkAllViaTable(): void
    {
        $this->reloadFixtureAfterTest();

        /** via table with delete. */
        $orderQuery = new ActiveQuery(Order::class);
        $order = $orderQuery->findByPk(1);
        $this->assertCount(2, $order->getBooksViaTable());

        $orderItemQuery = new ActiveQuery(OrderItem::class);
        $orderItemCount = $orderItemQuery->count();

        $itemQuery = new ActiveQuery(Item::class);
        $this->assertEquals(5, $itemQuery->count());

        $order->unlinkAll('booksViaTable', true);
        $this->assertEquals(5, $itemQuery->count());
        $this->assertEquals($orderItemCount - 2, $orderItemQuery->count());
        $this->assertCount(0, $order->getBooksViaTable());

        /** via table without delete */
        $this->assertCount(2, $order->getBooksWithNullFKViaTable());

        $orderItemsWithNullFKQuery = new ActiveQuery(OrderItemWithNullFK::class);
        $orderItemCount = $orderItemsWithNullFKQuery->count();
        $this->assertEquals(5, $itemQuery->count());

        $order->unlinkAll('booksWithNullFKViaTable', false);
        $this->assertCount(0, $order->getBooksWithNullFKViaTable());
        $this->assertEquals(2, $orderItemsWithNullFKQuery->where(
            ['AND', ['item_id' => [1, 2]], ['order_id' => null]]
        )->count());

        $orderItemsWithNullFKQuery = new ActiveQuery(OrderItemWithNullFK::class);
        $this->assertEquals($orderItemCount, $orderItemsWithNullFKQuery->count());
        $this->assertEquals(5, $itemQuery->count());
    }

    public function testIssues(): void
    {
        $this->reloadFixtureAfterTest();

        /** {@see https://github.com/yiisoft/yii2/issues/4938} */
        $categoryQuery = new ActiveQuery(Category::class);
        $category = $categoryQuery->findByPk(2);
        $this->assertInstanceOf(Category::class, $category);
        $this->assertEquals(3, $category->getItemsQuery()->count());
        $this->assertEquals(1, $category->getLimitedItemsQuery()->count());
        $this->assertEquals(1, $category->getLimitedItemsQuery()->distinct(true)->count());

        /** {@see https://github.com/yiisoft/yii2/issues/3197} */
        $orderQuery = new ActiveQuery(Order::class);
        $orders = $orderQuery->with('orderItems')->orderBy('id')->all();
        $this->assertCount(3, $orders);
        $this->assertCount(2, $orders[0]->getOrderItems());
        $this->assertCount(3, $orders[1]->getOrderItems());
        $this->assertCount(1, $orders[2]->getOrderItems());

        $orderQuery = new ActiveQuery(Order::class);
        $orders = $orderQuery->with(
            [
                'orderItems' => static function ($q) {
                    $q->indexBy('item_id');
                },
            ]
        )->orderBy('id')->all();
        $this->assertCount(3, $orders);
        $this->assertCount(2, $orders[0]->getOrderItems());
        $this->assertCount(3, $orders[1]->getOrderItems());
        $this->assertCount(1, $orders[2]->getOrderItems());

        /** {@see https://github.com/yiisoft/yii2/issues/8149} */
        $arClass = new Customer();

        $arClass->setName('test');
        $arClass->setEmail('test');
        $arClass->save();

        $arClass->updateCounters(['status' => 1]);
        $this->assertEquals(1, $arClass->getStatus());
    }

    public function testPopulateWithoutPk(): void
    {
        /** tests with single pk asArray */
        $customerQuery = new ActiveQuery(Customer::class);
        $aggregation = $customerQuery
            ->select(['{{customer}}.[[status]]', 'SUM({{order}}.[[total]]) AS [[sumtotal]]'])
            ->joinWith('ordersPlain', false)
            ->groupBy('{{customer}}.[[status]]')
            ->orderBy('status')
            ->asArray()
            ->all();

        $expected = [
            [
                'status' => 1,
                'sumtotal' => 183,
            ],
            [
                'status' => 2,
                'sumtotal' => 0,
            ],
        ];

        $this->assertEquals($expected, $aggregation);

        // tests with single pk asArray with eager loading
        $customerQuery = new ActiveQuery(Customer::class);
        $aggregation = $customerQuery
            ->select(['{{customer}}.[[status]]', 'SUM({{order}}.[[total]]) AS [[sumtotal]]'])
            ->joinWith('ordersPlain')
            ->groupBy('{{customer}}.[[status]]')
            ->orderBy('status')
            ->asArray()
            ->all();

        $expected = [
            [
                'status' => 1,
                'sumtotal' => 183,
                'ordersPlain' => [],
            ],
            [
                'status' => 2,
                'sumtotal' => 0,
                'ordersPlain' => [],
            ],
        ];
        $this->assertEquals($expected, $aggregation);

        /** tests with single pk with Models */
        $customerQuery = new ActiveQuery(Customer::class);
        $aggregation = $customerQuery
            ->select(['{{customer}}.[[status]]', 'SUM({{order}}.[[total]]) AS [[sumTotal]]'])
            ->joinWith('ordersPlain', false)
            ->groupBy('{{customer}}.[[status]]')
            ->orderBy('status')
            ->all();

        $this->assertCount(2, $aggregation);
        $this->assertContainsOnlyInstancesOf(Customer::class, $aggregation);

        foreach ($aggregation as $item) {
            if ($item->getStatus() === 1) {
                $this->assertEquals(183, $item->sumTotal);
            } elseif ($item->getStatus() === 2) {
                $this->assertEquals(0, $item->sumTotal);
            }
        }

        /** tests with composite pk asArray */
        $orderItemQuery = new ActiveQuery(OrderItem::class);
        $aggregation = $orderItemQuery
            ->select(['[[order_id]]', 'SUM([[subtotal]]) AS [[subtotal]]'])
            ->joinWith('order', false)
            ->groupBy('[[order_id]]')
            ->orderBy('[[order_id]]')
            ->asArray()
            ->all();

        $expected = [
            [
                'order_id' => 1,
                'subtotal' => 70,
            ],
            [
                'order_id' => 2,
                'subtotal' => 33,
            ],
            [
                'order_id' => 3,
                'subtotal' => 40,
            ],
        ];
        $this->assertEquals($expected, $aggregation);

        /** tests with composite pk with Models */
        $orderItemQuery = new ActiveQuery(OrderItem::class);
        $aggregation = $orderItemQuery
            ->select(['[[order_id]]', 'SUM([[subtotal]]) AS [[subtotal]]'])
            ->joinWith('order', false)
            ->groupBy('[[order_id]]')
            ->orderBy('[[order_id]]')
            ->all();

        $this->assertCount(3, $aggregation);
        $this->assertContainsOnlyInstancesOf(OrderItem::class, $aggregation);

        foreach ($aggregation as $item) {
            if ($item->getOrderId() === 1) {
                $this->assertEquals(70, $item->getSubtotal());
            } elseif ($item->getOrderId() === 2) {
                $this->assertEquals(33, $item->getSubtotal());
            } elseif ($item->getOrderId() === 3) {
                $this->assertEquals(40, $item->getSubtotal());
            }
        }
    }

    public function testLinkWhenRelationIsIndexed2(): void
    {
        $this->reloadFixtureAfterTest();

        $orderQuery = new ActiveQuery(Order::class);
        $order = $orderQuery->with('orderItems2')->where(['id' => 1])->one();

        $orderItem = new OrderItem();

        $orderItem->setOrderId($order->getId());
        $orderItem->setItemId(3);
        $orderItem->setQuantity(1);
        $orderItem->setSubtotal(10.0);

        $order->link('orderItems2', $orderItem);
        $this->assertTrue(isset($order->getOrderItems2()['3']));
    }

    public function testEmulateExecution(): void
    {
        $customerQuery = new ActiveQuery(Customer::class);

        $this->assertGreaterThan(0, $customerQuery->count());
        $this->assertSame([], $customerQuery->emulateExecution()->all());
        $this->assertNull($customerQuery->emulateExecution()->one());
        $this->assertFalse($customerQuery->emulateExecution()->exists());
        $this->assertSame(0, $customerQuery->emulateExecution()->count());
        $this->assertNull($customerQuery->emulateExecution()->sum('id'));
        $this->assertNull($customerQuery->emulateExecution()->average('id'));
        $this->assertNull($customerQuery->emulateExecution()->max('id'));
        $this->assertNull($customerQuery->emulateExecution()->min('id'));
        $this->assertNull($customerQuery->select(['id'])->emulateExecution()->scalar());
        $this->assertSame([], $customerQuery->select(['id'])->emulateExecution()->column());
    }

    /**
     * {@see https://github.com/yiisoft/yii2/issues/12213}
     */
    public function testUnlinkAllOnCondition(): void
    {
        $this->reloadFixtureAfterTest();

        /** Ensure there are three items with category_id = 2 in the Items table */
        $itemQuery = new ActiveQuery(Item::class);
        $itemsCount = $itemQuery->where(['category_id' => 2])->count();
        $this->assertEquals(3, $itemsCount);

        $categoryQuery = new ActiveQuery(Category::class);
        $categoryQuery = $categoryQuery->with('limitedItems')->where(['id' => 2]);

        /**
         * Ensure that limitedItems relation returns only one item (category_id = 2 and id in (1,2,3))
         */
        $category = $categoryQuery->one();
        $this->assertCount(1, $category->getLimitedItems());

        /** Unlink all items in the limitedItems relation */
        $category->unlinkAll('limitedItems', true);

        /** Make sure that only one item was unlinked */
        $itemsCount = $itemQuery->setWhere(['category_id' => 2])->count();
        $this->assertEquals(2, $itemsCount);

        /** Call $categoryQuery again to ensure no items were found */
        $this->assertCount(0, $categoryQuery->one()->getLimitedItems());
    }

    /**
     * {@see https://github.com/yiisoft/yii2/issues/12213}
     */
    public function testUnlinkAllOnConditionViaTable(): void
    {
        $this->reloadFixtureAfterTest();

        /** Ensure there are three items with category_id = 2 in the Items table */
        $itemQuery = new ActiveQuery(Item::class);
        $itemsCount = $itemQuery->where(['category_id' => 2])->count();
        $this->assertEquals(3, $itemsCount);

        $orderQuery = new ActiveQuery(Order::class);
        $orderQuery = $orderQuery->with('limitedItems')->where(['id' => 2]);

        /**
         * Ensure that limitedItems relation returns only one item (category_id = 2 and id in (4, 5)).
         */
        $category = $orderQuery->one();
        $this->assertCount(2, $category->getLimitedItems());

        /** Unlink all items in the limitedItems relation */
        $category->unlinkAll('limitedItems', true);

        /** Call $orderQuery again to ensure that links are removed */
        $this->assertCount(0, $orderQuery->one()->getLimitedItems());

        /** Make sure that only links were removed, the items were not removed */
        $this->assertEquals(3, $itemQuery->setWhere(['category_id' => 2])->count());
    }

    /**
     * {@see https://github.com/yiisoft/yii2/pull/13891}
     */
    public function testIndexByAfterLoadingRelations(): void
    {
        $orderQuery = new ActiveQuery(Order::class);
        $orderQuery->with('customer')->indexBy(function (Order $order) {
            $this->assertTrue($order->isRelationPopulated('customer'));
            $this->assertNotEmpty($order->getCustomer()?->getId());

            return $order->getCustomer()?->getId();
        })->all();

        $orders = $orderQuery->with('customer')->indexBy('customer.id')->all();

        foreach ($orders as $customer_id => $order) {
            $this->assertEquals($customer_id, $order->getCustomerId());
        }
    }

    public function testExtraFields(): void
    {
        $customerQuery = new ActiveQuery(Customer::class);

        $query = $customerQuery->with('orders2')->where(['id' => 1])->one();
        $this->assertCount(1, $query->getRelatedRecords());
        $this->assertCount(1, $query->extraFields());
        $this->assertArrayHasKey('orders2', $query->getRelatedRecords());
        $this->assertContains('orders2', $query->extraFields());
    }

    public static function tableNameProvider(): array
    {
        return [
            ['order', 'order_item'],
            ['order', '{{%order_item}}'],
            ['{{%order}}', 'order_item'],
            ['{{%order}}', '{{%order_item}}'],
        ];
    }

    /**
     * Test whether conditions are quoted correctly in conditions where joinWith is used.
     *
     * {@see https://github.com/yiisoft/yii2/issues/11088}
     *
     * @dataProvider tableNameProvider
     *
     * @throws Exception|InvalidConfigException
     */
    public function testRelationWhereParams(string $orderTableName, string $orderItemTableName): void
    {
        $driverName = $this->db()->getDriverName();

        $order = new Order();
        $orderItem = new OrderItem();

        $this->assertSame('order', $order->getTableName());
        $this->assertSame('order_item', $orderItem->getTableName());

        $order = $order->withTableName($orderTableName);
        $orderItem = $orderItem->withTableName($orderItemTableName);

        $this->assertSame($orderTableName, $order->getTableName());
        $this->assertSame($orderItemTableName, $orderItem->getTableName());

        $orderQuery = new ActiveQuery(Order::class);
        $order = $orderQuery->findByPk(1);
        $itemsSQL = $order->getOrderItemsQuery()->createCommand()->getRawSql();
        $expectedSQL = DbHelper::replaceQuotes(
            <<<SQL
            SELECT * FROM [[order_item]] WHERE [[order_id]]=1
            SQL,
            $driverName,
        );
        $this->assertEquals($expectedSQL, $itemsSQL);

        $order = $orderQuery->findByPk(1);
        $itemsSQL = $order->getOrderItemsQuery()->joinWith('item')->createCommand()->getRawSql();
        $expectedSQL = DbHelper::replaceQuotes(
            <<<SQL
            SELECT [[order_item]].* FROM [[order_item]] LEFT JOIN [[item]] ON [[order_item]].[[item_id]] = [[item]].[[id]] WHERE [[order_item]].[[order_id]]=1
            SQL,
            $driverName,
        );
        $this->assertEquals($expectedSQL, $itemsSQL);
    }

    public function testOutdatedRelationsAreResetForExistingRecords(): void
    {
        $orderItemQuery = new ActiveQuery(OrderItem::class);
        $orderItems = $orderItemQuery->findByPk([1, 1]);
        $this->assertEquals(1, $orderItems->getOrder()->getId());
        $this->assertEquals(1, $orderItems->getItem()->getId());

        /** test `__set()`. */
        $orderItems->setOrderId(2);
        $orderItems->setItemId(1);
        $this->assertEquals(2, $orderItems->getOrder()->getId());
        $this->assertEquals(1, $orderItems->getItem()->getId());

        /** Test `set()`. */
        $orderItems->set('order_id', 3);
        $orderItems->set('item_id', 1);
        $this->assertEquals(3, $orderItems->getOrder()->getId());
        $this->assertEquals(1, $orderItems->getItem()->getId());
    }

    public function testOutdatedCompositeKeyRelationsAreReset(): void
    {
        $dossierQuery = new ActiveQuery(Dossier::class);

        $dossiers = $dossierQuery->where(['department_id' => 1, 'employee_id' => 1])->one();
        $this->assertEquals('John Doe', $dossiers->getEmployee()->getFullName());

        $dossiers->setDepartmentId(2);
        $this->assertEquals('Ann Smith', $dossiers->getEmployee()->getFullName());

        $dossiers->setEmployeeId(2);
        $this->assertEquals('Will Smith', $dossiers->getEmployee()->getFullName());

        // Dossier::$employee_id property cannot be null
        // unset($dossiers->employee_id);
        // $this->assertNull($dossiers->getEmployee());

        $dossier = new Dossier();
        $this->assertNull($dossier->getEmployee());

        $dossier->setEmployeeId(1);
        $dossier->setDepartmentId(2);
        $this->assertEquals('Ann Smith', $dossier->getEmployee()->getFullName());

        $dossier->setEmployeeId(2);
        $this->assertEquals('Will Smith', $dossier->getEmployee()->getFullName());
    }

    public function testOutdatedViaTableRelationsAreReset(): void
    {
        $orderQuery = new ActiveQuery(Order::class);

        $orders = $orderQuery->findByPk(1);
        $orderItemIds = ArArrayHelper::getColumn($orders->getItems(), 'id');
        sort($orderItemIds);
        $this->assertSame([1, 2], $orderItemIds);

        $orders->setId(2);
        sort($orderItemIds);
        $orderItemIds = ArArrayHelper::getColumn($orders->getItems(), 'id');
        $this->assertSame([3, 4, 5], $orderItemIds);

        $orders->setId(null);
        $this->assertSame([], $orders->getItems());

        $order = new Order();
        $this->assertSame([], $order->getItems());

        $order->setId(3);
        $orderItemIds = ArArrayHelper::getColumn($order->getItems(), 'id');
        $this->assertSame([2], $orderItemIds);
    }

    public function testInverseOfDynamic(): void
    {
        $customerQuery = new ActiveQuery(Customer::class);

        $customer = $customerQuery->findByPk(1);

        /** request the inverseOf relation without explicitly (eagerly) loading it */
        $orders2 = $customer->getOrders2Query()->all();
        $this->assertSame($customer, $orders2[0]->getCustomer2());

        $orders2 = $customer->getOrders2Query()->one();
        $this->assertSame($customer, $orders2->getCustomer2());

        /**
         * request the inverseOf relation while also explicitly eager loading it (while possible, this is of course
         * redundant)
         */
        $orders2 = $customer->getOrders2Query()->with('customer2')->all();
        $this->assertSame($customer, $orders2[0]->getCustomer2());

        $orders2 = $customer->getOrders2Query()->with('customer2')->one();
        $this->assertSame($customer, $orders2->getCustomer2());

        /** request the inverseOf relation as array */
        $orders2 = $customer->getOrders2Query()->asArray()->all();
        $this->assertEquals($customer->getId(), $orders2[0]['customer2']->getId());

        $orders2 = $customer->getOrders2Query()->asArray()->one();
        $this->assertEquals($customer->getId(), $orders2['customer2']->getId());
    }

    public function testOptimisticLock(): void
    {
        $this->reloadFixtureAfterTest();

        $documentQuery = new ActiveQuery(Document::class);
        $record = $documentQuery->findByPk(1);

        $record->content = 'New Content';
        $record->save();
        $this->assertEquals(1, $record->version);

        $record = $documentQuery->findByPk(1);

        $record->content = 'Rewrite attempt content';
        $record->version = 0;
        $this->expectException(OptimisticLockException::class);
        $record->save();
    }

    public function testOptimisticLockOnDelete(): void
    {
        $this->reloadFixtureAfterTest();

        $documentQuery = new ActiveQuery(Document::class);
        $document = $documentQuery->findByPk(1);

        $this->assertSame(0, $document->version);

        $document->version = 1;

        $this->expectException(OptimisticLockException::class);
        $document->delete();
    }

    public function testOptimisticLockAfterDelete(): void
    {
        $this->reloadFixtureAfterTest();

        $documentQuery = new ActiveQuery(Document::class);
        $document = $documentQuery->findByPk(1);

        $this->assertSame(0, $document->version);
        $this->assertSame(1, $document->delete());
        $this->assertTrue($document->getIsNewRecord());

        $this->expectException(OptimisticLockException::class);
        $document->delete();
    }

    /** @link https://github.com/yiisoft/yii2/issues/9006 */
    public function testBit(): void
    {
        $bitValueQuery = new ActiveQuery(BitValues::class);
        $falseBit = $bitValueQuery->findByPk(1);
        $this->assertFalse($falseBit->val);

        $bitValueQuery = new ActiveQuery(BitValues::class);
        $trueBit = $bitValueQuery->findByPk(2);
        $this->assertTrue($trueBit->val);
    }

    public function testUpdateProperties(): void
    {
        $this->reloadFixtureAfterTest();

        $orderQuery = new ActiveQuery(Order::class);
        $order = $orderQuery->findByPk(1);
        $newTotal = 978;
        $this->assertSame(1, $order->updateProperties(['total' => $newTotal]));
        $this->assertEquals($newTotal, $order->getTotal());

        $order = $orderQuery->findByPk(1);
        $this->assertEquals($newTotal, $order->getTotal());

        /** @see https://github.com/yiisoft/yii2/issues/12143 */
        $newOrder = new Order();
        $this->assertTrue($newOrder->getIsNewRecord());

        $newTotal = 200;
        $this->assertSame(0, $newOrder->updateProperties(['total' => $newTotal]));
        $this->assertTrue($newOrder->getIsNewRecord());
        $this->assertEquals($newTotal, $newOrder->getTotal());
    }

    /**
     * Ensure no ambiguous column error occurs if ActiveQuery adds a JOIN.
     *
     * {@see https://github.com/yiisoft/yii2/issues/13757}
     */
    public function testAmbiguousColumnFindOne(): void
    {
        $customerQuery = new CustomerQuery(Customer::class);

        $customerQuery->joinWithProfile = true;

        $arClass = $customerQuery->findByPk(1);

        $this->assertTrue($arClass->refresh());

        $customerQuery->joinWithProfile = false;
    }

    public function testCustomARRelation(): void
    {
        $orderItem = new ActiveQuery(OrderItem::class);

        $orderItem = $orderItem->findByPk([1, 1]);

        $this->assertInstanceOf(Order::class, $orderItem->getCustom());
    }

    public function testPropertyValues(): void
    {
        $expectedValues = [
            'id' => 1,
            'email' => 'user1@example.com',
            'name' => 'user1',
            'address' => 'address1',
            'status' => 1,
            'bool_status' => true,
            'profile_id' => 1,
        ];

        $customer = new ActiveQuery(Customer::class);

        $values = $customer->findByPk(1)->propertyValues();

        $this->assertEquals($expectedValues, $values);
    }

    public function testPropertyValuesOnly(): void
    {
        $customer = new ActiveQuery(Customer::class);

        $values = $customer->findByPk(1)->propertyValues(['id', 'email', 'name']);

        $this->assertEquals(['id' => 1, 'email' => 'user1@example.com', 'name' => 'user1'], $values);
    }

    public function testPropertyValuesExcept(): void
    {
        $customer = new ActiveQuery(Customer::class);

        $values = $customer->findByPk(1)->propertyValues(null, ['status', 'bool_status', 'profile_id']);

        $this->assertEquals(
            ['id' => 1, 'email' => 'user1@example.com', 'name' => 'user1', 'address' => 'address1'],
            $values
        );
    }

    public function testGetOldValue(): void
    {
        $customer = new ActiveQuery(Customer::class);

        $query = $customer->findByPk(1);
        $this->assertEquals('user1', $query->oldValue('name'));
        $this->assertEquals($query->propertyValues(), $query->oldValues());

        $query->set('name', 'samdark');
        $this->assertEquals('samdark', $query->get('name'));
        $this->assertEquals('user1', $query->oldValue('name'));
        $this->assertNotEquals($query->get('name'), $query->oldValue('name'));
    }

    public function testGetOldValues(): void
    {
        $expectedValues = [
            'id' => 1,
            'email' => 'user1@example.com',
            'name' => 'user1',
            'address' => 'address1',
            'status' => 1,
            'bool_status' => true,
            'profile_id' => 1,
        ];

        $customer = new ActiveQuery(Customer::class);

        $query = $customer->findByPk(1);
        $this->assertEquals($expectedValues, $query->propertyValues());
        $this->assertEquals($query->propertyValues(), $query->oldValues());

        $query->set('name', 'samdark');

        $expectedNewValues = $expectedValues;
        $expectedNewValues['name'] = 'samdark';

        $this->assertEquals($expectedNewValues, $query->propertyValues());
        $this->assertEquals($expectedValues, $query->oldValues());
        $this->assertNotEquals($query->propertyValues(), $query->oldValues());
    }

    public function testIsPropertyChanged(): void
    {
        $query = new ActiveQuery(Customer::class);

        $customer = $query->findByPk(1);
        $this->assertTrue($customer->get('bool_status'));
        $this->assertTrue($customer->oldValue('bool_status'));

        $customer->set('bool_status', 1);

        $this->assertTrue($customer->isPropertyChanged('bool_status'));
        $this->assertFalse($customer->isPropertyChangedNonStrict('bool_status'));

        $customer->set('bool_status', 0);

        $this->assertTrue($customer->isPropertyChanged('bool_status'));
        $this->assertTrue($customer->isPropertyChangedNonStrict('bool_status'));
    }

    public function testOldPropertyAfterInsertAndUpdate(): void
    {
        $this->reloadFixtureAfterTest();

        $customer = new Customer();

        $customer->populateProperties([
            'email' => 'info@example.com',
            'name' => 'Jack',
            'address' => '123 Ocean Dr',
            'status' => 1,
        ]);

        $this->assertNull($customer->oldValue('name'));
        $this->assertTrue($customer->save());
        $this->assertSame('Jack', $customer->oldValue('name'));

        $customer->set('name', 'Harry');

        $this->assertTrue($customer->save());
        $this->assertSame('Harry', $customer->oldValue('name'));
    }

    public function testCheckRelationUnknownPropertyException(): void
    {
        self::markTestSkipped('There is no check for access to an unknown property.');

        $customer = new ActiveQuery(Customer::class);

        $query = $customer->findByPk(1);

        $this->expectException(UnknownPropertyException::class);
        $this->expectExceptionMessage('Yiisoft\ActiveRecord\Tests\Stubs\ActiveRecord\Customer::noExist');
        $query->noExist;
    }

    public function testCheckRelationInvalidCallException(): void
    {
        self::markTestSkipped('There is no check for access to an unknown property.');

        $customer = new ActiveQuery(Customer::class);

        $query = $customer->findByPk(2);

        $this->expectException(InvalidCallException::class);
        $this->expectExceptionMessage(
            'Getting write-only property: Yiisoft\ActiveRecord\Tests\Stubs\ActiveRecord\Customer::ordersReadOnly'
        );
        $query->ordersReadOnly;
    }

    public function testGetRelationInvalidArgumentException(): void
    {
        $customer = new ActiveQuery(Customer::class);

        $query = $customer->findByPk(1);

        /** Throwing exception */
        $this->expectException(InvalidArgumentException::class);
        $this->expectExceptionMessage(
            'Yiisoft\ActiveRecord\Tests\Stubs\ActiveRecord\Customer has no relation named "items".'
        );
        $query->relationQuery('items');
    }

    public function testGetRelationInvalidArgumentExceptionHasNoRelationNamed(): void
    {
        self::markTestSkipped('The same as test testGetRelationInvalidArgumentException()');

        $customer = new ActiveQuery(Customer::class);

        $query = $customer->findByPk(1);

        $this->expectException(InvalidArgumentException::class);
        $this->expectExceptionMessage(
            'Relation query method "Yiisoft\ActiveRecord\Tests\Stubs\ActiveRecord\Customer::getItemQuery()" should'
            . ' return type "Yiisoft\ActiveRecord\ActiveQueryInterface", but  returns "void" type.'
        );
        $query->relationQuery('item');
    }

    public function testGetRelationInvalidArgumentExceptionCaseSensitive(): void
    {
        self::markTestSkipped('The same as test testGetRelationInvalidArgumentException()');

        $customer = new ActiveQuery(Customer::class);

        $query = $customer->findByPk(1);

        $this->expectException(InvalidArgumentException::class);
        $this->expectExceptionMessage(
            'Relation names are case sensitive. Yiisoft\ActiveRecord\Tests\Stubs\ActiveRecord\Customer ' .
            'has a relation named "expensiveOrders" instead of "expensiveorders"'
        );
        $query->relationQuery('expensiveorders');
    }

    public function testExists(): void
    {
        $customer = new ActiveQuery(Customer::class);

        $this->assertTrue($customer->where(['id' => 2])->exists());
        $this->assertFalse($customer->setWhere(['id' => 5])->exists());
        $this->assertTrue($customer->setWhere(['name' => 'user1'])->exists());
        $this->assertFalse($customer->setWhere(['name' => 'user5'])->exists());
        $this->assertTrue($customer->setWhere(['id' => [2, 3]])->exists());
        $this->assertTrue($customer->setWhere(['id' => [2, 3]])->offset(1)->exists());
        $this->assertFalse($customer->setWhere(['id' => [2, 3]])->offset(2)->exists());
    }

    public function testUnlink(): void
    {
        $this->reloadFixtureAfterTest();

        /** has many without delete */
        $customerQuery = new ActiveQuery(Customer::class);
        $customer = $customerQuery->findByPk(2);
        $this->assertCount(2, $customer->getOrdersWithNullFK());
        $customer->unlink('ordersWithNullFK', $customer->getOrdersWithNullFK()[1], false);
        $this->assertCount(1, $customer->getOrdersWithNullFK());

        $orderWithNullFKQuery = new ActiveQuery(OrderWithNullFK::class);
        $orderWithNullFK = $orderWithNullFKQuery->findByPk(3);
        $this->assertEquals(3, $orderWithNullFK->getId());
        $this->assertNull($orderWithNullFK->getCustomerId());

        /** has many with delete */
        $customerQuery = new ActiveQuery(Customer::class);
        $customer = $customerQuery->findByPk(2);
        $this->assertCount(2, $customer->getOrders());

        $customer->unlink('orders', $customer->getOrders()[1], true);
        $this->assertCount(1, $customer->getOrders());

        $orderQuery = new ActiveQuery(Order::class);
        $this->assertNull($orderQuery->findByPk(3));

        /** via model with delete */
        $orderQuery = new ActiveQuery(Order::class);
        $order = $orderQuery->findByPk(2);
        $this->assertCount(3, $order->getItems());
        $this->assertCount(3, $order->getOrderItems());
        $order->unlink('items', $order->getItems()[2], true);
        $this->assertCount(2, $order->getItems());
        $this->assertCount(2, $order->getOrderItems());

        /** via model without delete */
        $this->assertCount(2, $order->getItemsWithNullFK());
        $order->unlink('itemsWithNullFK', $order->getItemsWithNullFK()[1], false);

        $this->assertCount(1, $order->getItemsWithNullFK());
        $this->assertCount(2, $order->getOrderItems());
    }

    public function testUnlinkAllAndConditionSetNull(): void
    {
        $this->reloadFixtureAfterTest();

        /** in this test all orders are owned by customer 1 */
        $orderWithNullFKInstance = new OrderWithNullFK();
        $orderWithNullFKInstance->updateAll(['customer_id' => 1]);

        $customerQuery = new ActiveQuery(Customer::class);
        $customer = $customerQuery->findByPk(1);
        $this->assertCount(3, $customer->getOrdersWithNullFK());
        $this->assertCount(1, $customer->getExpensiveOrdersWithNullFK());

        $orderWithNullFKQuery = new ActiveQuery(OrderWithNullFK::class);
        $this->assertEquals(3, $orderWithNullFKQuery->count());

        $customer->unlinkAll('expensiveOrdersWithNullFK');
        $this->assertCount(3, $customer->getOrdersWithNullFK());
        $this->assertCount(0, $customer->getExpensiveOrdersWithNullFK());
        $this->assertEquals(3, $orderWithNullFKQuery->count());

        $customer = $customerQuery->findByPk(1);
        $this->assertCount(2, $customer->getOrdersWithNullFK());
        $this->assertCount(0, $customer->getExpensiveOrdersWithNullFK());
    }

    public function testUnlinkAllAndConditionDelete(): void
    {
        $this->reloadFixtureAfterTest();

        /** in this test all orders are owned by customer 1 */
        $orderInstance = new Order();
        $orderInstance->updateAll(['customer_id' => 1]);

        $customerQuery = new ActiveQuery(Customer::class);
        $customer = $customerQuery->findByPk(1);
        $this->assertCount(3, $customer->getOrders());
        $this->assertCount(1, $customer->getExpensiveOrders());

        $orderQuery = new ActiveQuery(Order::class);
        $this->assertEquals(3, $orderQuery->count());

        $customer->unlinkAll('expensiveOrders', true);
        $this->assertCount(3, $customer->getOrders());
        $this->assertCount(0, $customer->getExpensiveOrders());
        $this->assertEquals(2, $orderQuery->count());

        $customer = $customerQuery->findByPk(1);
        $this->assertCount(2, $customer->getOrders());
        $this->assertCount(0, $customer->getExpensiveOrders());
    }

    public function testUpdate(): void
    {
        $this->reloadFixtureAfterTest();

        $customerQuery = new ActiveQuery(Customer::class);
        $customer = $customerQuery->findByPk(2);
        $this->assertInstanceOf(Customer::class, $customer);
        $this->assertEquals('user2', $customer->get('name'));
        $this->assertFalse($customer->getIsNewRecord());
        $this->assertEmpty($customer->newValues());

        $customer->set('name', 'user2x');
        $customer->save();
        $this->assertEquals('user2x', $customer->get('name'));
        $this->assertFalse($customer->getIsNewRecord());

        $customer2 = $customerQuery->findByPk(2);
        $this->assertEquals('user2x', $customer2->get('name'));

        /** no update */
        $customerQuery = new ActiveQuery(Customer::class);
        $customer = $customerQuery->findByPk(1);

        $customer->set('name', 'user1');
        $this->assertEquals(0, $customer->update());

        /** updateAll */
        $customerQuery = new ActiveQuery(Customer::class);
        $customer = $customerQuery->findByPk(3);
        $this->assertEquals('user3', $customer->get('name'));

        $ret = $customer->updateAll(['name' => 'temp'], ['id' => 3]);
        $this->assertEquals(1, $ret);

        $customer = $customerQuery->findByPk(3);
        $this->assertEquals('temp', $customer->get('name'));

        $ret = $customer->updateAll(['name' => 'tempX']);
        $this->assertEquals(3, $ret);

        $ret = $customer->updateAll(['name' => 'temp'], ['name' => 'user6']);
        $this->assertEquals(0, $ret);
    }

    public function testUpdateCounters(): void
    {
        $this->reloadFixtureAfterTest();

        /** updateCounters */
        $pk = [2, 4];
        $orderItemQuery = new ActiveQuery(OrderItem::class);
        $orderItem = $orderItemQuery->findByPk($pk);
        $this->assertEquals(1, $orderItem->getQuantity());

        $ret = $orderItem->updateCounters(['quantity' => -1]);
        $this->assertTrue($ret);
        $this->assertEquals(0, $orderItem->getQuantity());

        $orderItem = $orderItemQuery->findByPk($pk);
        $this->assertEquals(0, $orderItem->getQuantity());

        /** updateAllCounters */
        $pk = [1, 2];
        $orderItemQuery = new ActiveQuery(OrderItem::class);
        $orderItem = $orderItemQuery->findByPk($pk);
        $this->assertEquals(2, $orderItem->getQuantity());

        $orderItem = new OrderItem();
        $ret = $orderItem->updateAllCounters(['quantity' => 3, 'subtotal' => -10], ['order_id' => 1, 'item_id' => 2]);
        $this->assertEquals(1, $ret);

        $orderItem = $orderItemQuery->findByPk($pk);
        $this->assertEquals(5, $orderItem->getQuantity());
        $this->assertEquals(30, $orderItem->getSubtotal());
    }

    public function testDelete(): void
    {
        $this->reloadFixtureAfterTest();

        /** delete */
        $customerQuery = new ActiveQuery(Customer::class);
        $customer = $customerQuery->findByPk(2);
        $this->assertInstanceOf(Customer::class, $customer);
        $this->assertEquals('user2', $customer->getName());

        $customer->delete();

        $customer = $customerQuery->findByPk(2);
        $this->assertNull($customer);

        /** deleteAll */
        $customerQuery = new ActiveQuery(Customer::class);
        $customers = $customerQuery->all();
        $this->assertCount(2, $customers);

        $customer = new Customer();
        $ret = $customer->deleteAll();
        $this->assertEquals(2, $ret);

        $customers = $customerQuery->all();
        $this->assertCount(0, $customers);

        $ret = $customer->deleteAll();
        $this->assertEquals(0, $ret);
    }

    /**
     * {@see https://github.com/yiisoft/yii2/issues/17089}
     */
    public function testViaWithCallable(): void
    {
        $orderQuery = new ActiveQuery(Order::class);

        $order = $orderQuery->findByPk(2);

        $expensiveItems = $order->getExpensiveItemsUsingViaWithCallable();
        $cheapItems = $order->getCheapItemsUsingViaWithCallable();

        $this->assertCount(2, $expensiveItems);
        $this->assertEquals(4, $expensiveItems[0]->getId());
        $this->assertEquals(5, $expensiveItems[1]->getId());
        $this->assertCount(1, $cheapItems);
        $this->assertEquals(3, $cheapItems[0]->getId());
    }

    public function testLink(): void
    {
        $this->reloadFixtureAfterTest();

        $customerQuery = new ActiveQuery(Customer::class);
        $customer = $customerQuery->findByPk(2);
        $this->assertCount(2, $customer->getOrders());

        /** has many */
        $order = new Order();

        $order->setTotal(100);
        $order->setCreatedAt(time());
        $this->assertTrue($order->getIsNewRecord());

        /** belongs to */
        $order = new Order();

        $order->setTotal(100);
        $order->setCreatedAt(time());
        $this->assertTrue($order->getIsNewRecord());

        $customerQuery = new ActiveQuery(Customer::class);
        $customer = $customerQuery->findByPk(1);
        $this->assertNull($order->getCustomer());

        $order->link('customer', $customer);
        $this->assertFalse($order->getIsNewRecord());
        $this->assertEquals(1, $order->getCustomerId());
        $this->assertEquals(1, $order->getCustomer()->getPrimaryKey());

        /** via model */
        $orderQuery = new ActiveQuery(Order::class);
        $order = $orderQuery->findByPk(1);
        $this->assertCount(2, $order->getItems());
        $this->assertCount(2, $order->getOrderItems());

        $orderItemQuery = new ActiveQuery(OrderItem::class);
        $orderItem = $orderItemQuery->findByPk([1, 3]);
        $this->assertNull($orderItem);

        $itemQuery = new ActiveQuery(Item::class);
        $item = $itemQuery->findByPk(3);
        $order->link('items', $item, ['quantity' => 10, 'subtotal' => 100]);
        $this->assertCount(3, $order->getItems());
        $this->assertCount(3, $order->getOrderItems());

        $orderItemQuery = new ActiveQuery(OrderItem::class);
        $orderItem = $orderItemQuery->findByPk([1, 3]);
        $this->assertInstanceOf(OrderItem::class, $orderItem);
        $this->assertEquals(10, $orderItem->getQuantity());
        $this->assertEquals(100, $orderItem->getSubtotal());
    }

    public function testEqual(): void
    {
        $customerA = (new ActiveQuery(Customer::class))->findByPk(1);
        $customerB = (new ActiveQuery(Customer::class))->findByPk(2);
        $this->assertFalse($customerA->equals($customerB));

        $customerB = (new ActiveQuery(Customer::class))->findByPk(1);
        $this->assertTrue($customerA->equals($customerB));

        $customerA = (new ActiveQuery(Customer::class))->findByPk(1);
        $customerB = (new ActiveQuery(Item::class))->findByPk(1);
        $this->assertFalse($customerA->equals($customerB));
    }

    public function testARClassAsString(): void
    {
        $query = new ActiveQuery(Customer::class);

        $this->assertSame(Customer::class, $query->getARClass());
        $this->assertInstanceOf(Customer::class, $query->getARInstance());
    }

    public function testARClassAsInstance(): void
    {
        $customer = new Customer();
        $query = new ActiveQuery($customer);

        $this->assertSame($customer, $query->getARClass());
        $this->assertInstanceOf(Customer::class, $query->getARInstance());
    }

    public function testARClassAsClosure(): void
    {
        $closure = fn (): Customer => new Customer();
        $query = new ActiveQuery($closure);

        $this->assertSame($closure, $query->getARClass());
        $this->assertInstanceOf(Customer::class, $query->getARInstance());
    }
}<|MERGE_RESOLUTION|>--- conflicted
+++ resolved
@@ -347,23 +347,6 @@
         $this->assertEquals(2, $customerQuery->where('[[id]]=1 OR [[id]]=2')->count());
     }
 
-<<<<<<< HEAD
-=======
-    /**
-     * {@see https://github.com/yiisoft/yii2/issues/8593}
-     */
-    public function testCountWithFindBySql(): void
-    {
-        $customerQuery = new ActiveQuery(Customer::class);
-
-        $query = $customerQuery->findBySql('SELECT * FROM {{customer}}');
-        $this->assertEquals(3, $query->count());
-
-        $query = $customerQuery->findBySql('SELECT * FROM {{customer}} WHERE  [[id]]=:id', [':id' => 2]);
-        $this->assertEquals(1, $query->count());
-    }
-
->>>>>>> 18d9a58e
     public function testDeeplyNestedTableRelation(): void
     {
         $customerQuery = new ActiveQuery(Customer::class);
