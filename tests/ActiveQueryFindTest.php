--- conflicted
+++ resolved
@@ -18,16 +18,6 @@
 
 abstract class ActiveQueryFindTest extends TestCase
 {
-<<<<<<< HEAD
-=======
-    public function testFindAll(): void
-    {
-        $customerQuery = new ActiveQuery(Customer::class);
-        $this->assertCount(1, $customerQuery->findAll(['id' => 1]));
-        $this->assertCount(3, $customerQuery->findAll(['id' => [1, 2, 3]]));
-    }
-
->>>>>>> 18d9a58e
     public function testFindScalar(): void
     {
         $customerQuery = new ActiveQuery(Customer::class);
@@ -64,30 +54,6 @@
         );
     }
 
-<<<<<<< HEAD
-=======
-    public function testFindBySql(): void
-    {
-        $customerQuery = new ActiveQuery(Customer::class);
-
-        /** find one() */
-        $customers = $customerQuery->findBySql('SELECT * FROM {{customer}} ORDER BY [[id]] DESC')->one();
-        $this->assertInstanceOf(Customer::class, $customers);
-        $this->assertEquals('user3', $customers->get('name'));
-
-        /** find all() */
-        $customers = $customerQuery->findBySql('SELECT * FROM {{customer}}')->all();
-        $this->assertCount(3, $customers);
-
-        /** find with parameter binding */
-        $customers = $customerQuery
-            ->findBySql('SELECT * FROM {{customer}} WHERE [[id]]=:id', [':id' => 2])
-            ->one();
-        $this->assertInstanceOf(Customer::class, $customers);
-        $this->assertEquals('user2', $customers->get('name'));
-    }
-
->>>>>>> 18d9a58e
     public function testFindLazyViaTable(): void
     {
         $orderQuery = new ActiveQuery(Order::class);
@@ -170,25 +136,6 @@
         $this->assertIsArray($customerWithJoinIndexOrdered);
     }
 
-<<<<<<< HEAD
-=======
-    public function testFindOneByColumnName(): void
-    {
-        $customer = new ActiveQuery(Customer::class);
-        $customerQuery = new CustomerQuery(Customer::class);
-
-        $arClass = $customer->findOne(['id' => 1]);
-        $this->assertEquals(1, $arClass->getId());
-
-        $customerQuery->joinWithProfile = true;
-
-        $arClass = $customer->findOne(['customer.id' => 1]);
-        $this->assertEquals(1, $arClass->getId());
-
-        $customerQuery->joinWithProfile = false;
-    }
-
->>>>>>> 18d9a58e
     public function testFind(): void
     {
         $customerQuery = new ActiveQuery(Customer::class);
@@ -650,8 +597,6 @@
 
     public function testFindByPk(): void
     {
-        $this->checkFixture($this->db(), 'customer');
-
         $customerQuery = new ActiveQuery(new Customer());
 
         $this->assertEquals(
