--- conflicted
+++ resolved
@@ -1225,7 +1225,6 @@
 
     public function primaryKeysProvider()
     {
-<<<<<<< HEAD
         $tableName = 'T_constraints_1';
         $name = 'CN_pk';
         return [
@@ -1249,10 +1248,6 @@
             ],
         ];
     }
-=======
-        $tableName = 'constraints';
-        $pkeyName = $tableName . '_pkey';
->>>>>>> 5ad3047e
 
     /**
      * @dataProvider primaryKeysProvider
