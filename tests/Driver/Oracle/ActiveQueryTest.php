<?php

declare(strict_types=1);

namespace Yiisoft\ActiveRecord\Tests\Driver\Oracle;

use Throwable;
use Yiisoft\ActiveRecord\ActiveQuery;
use Yiisoft\ActiveRecord\Tests\Driver\Oracle\Stubs\Order;
use Yiisoft\ActiveRecord\Tests\Support\OracleHelper;
use Yiisoft\Db\Connection\ConnectionInterface;
use Yiisoft\Db\Exception\Exception;
use Yiisoft\Db\Exception\InvalidConfigException;

final class ActiveQueryTest extends \Yiisoft\ActiveRecord\Tests\ActiveQueryTest
{
    protected static function createConnection(): ConnectionInterface
    {
        return (new OracleHelper())->createConnection();
    }

    /**
     * @depends testJoinWith
     *
     * Tests the alias syntax for joinWith: 'alias' => 'relation'.
     *
     * @dataProvider aliasMethodProvider
     *
     * @param string $aliasMethod whether alias is specified explicitly or using the query syntax {{@tablename}}
     *
     * @throws Exception|InvalidConfigException|Throwable
     */
    public function testJoinWithAlias(string $aliasMethod): void
    {
        $orders = [];
        /** left join and eager loading */
        $query = Order::query()->joinWith(['customer c']);

        if ($aliasMethod === 'explicit') {
            $orders = $query->orderBy('c.id DESC, order.id')->all();
        } elseif ($aliasMethod === 'querysyntax') {
            $orders = $query->orderBy('{{@customer}}.id DESC, {{@order}}.id')->all();
        } elseif ($aliasMethod === 'applyAlias') {
            $orders = $query->orderBy(
                $query->applyAlias('customer', 'id') . ' DESC,' . $query->applyAlias('order', 'id')
            )->all();
        }

        $this->assertCount(3, $orders);
        $this->assertEquals(2, $orders[0]->getId());
        $this->assertEquals(3, $orders[1]->getId());
        $this->assertEquals(1, $orders[2]->getId());
        $this->assertTrue($orders[0]->isRelationPopulated('customer'));
        $this->assertTrue($orders[1]->isRelationPopulated('customer'));
        $this->assertTrue($orders[2]->isRelationPopulated('customer'));

        /** inner join filtering and eager loading */
        $query = Order::query()->innerJoinWith(['customer c']);

        if ($aliasMethod === 'explicit') {
            $orders = $query->andWhere('{{c}}.[[id]]=2')->orderBy('order.id')->all();
        } elseif ($aliasMethod === 'querysyntax') {
            $orders = $query->andWhere('{{@customer}}.[[id]]=2')->orderBy('{{@order}}.id')->all();
        } elseif ($aliasMethod === 'applyAlias') {
            $orders = $query->andWhere(
                [$query->applyAlias('customer', 'id') => 2]
            )->orderBy($query->applyAlias('order', 'id'))->all();
        }

        $this->assertCount(2, $orders);
        $this->assertEquals(2, $orders[0]->getId());
        $this->assertEquals(3, $orders[1]->getId());
        $this->assertTrue($orders[0]->isRelationPopulated('customer'));
        $this->assertTrue($orders[1]->isRelationPopulated('customer'));

        /** inner join filtering without eager loading */
        $query = Order::query()->innerJoinWith(['customer c'], false);

        if ($aliasMethod === 'explicit') {
            $orders = $query->andWhere('{{c}}.[[id]]=2')->orderBy('order.id')->all();
        } elseif ($aliasMethod === 'querysyntax') {
            $orders = $query->andWhere('{{@customer}}.[[id]]=2')->orderBy('{{@order}}.id')->all();
        } elseif ($aliasMethod === 'applyAlias') {
            $orders = $query->andWhere(
                [$query->applyAlias('customer', 'id') => 2]
            )->orderBy($query->applyAlias('order', 'id'))->all();
        }

        $this->assertCount(2, $orders);
        $this->assertEquals(2, $orders[0]->getId());
        $this->assertEquals(3, $orders[1]->getId());
        $this->assertFalse($orders[0]->isRelationPopulated('customer'));
        $this->assertFalse($orders[1]->isRelationPopulated('customer'));

        /** join with via-relation */
        $query = Order::query()->innerJoinWith(['books b']);

        if ($aliasMethod === 'explicit') {
            $orders = $query->andWhere(
                ['b.name' => 'Yii3 Cookbook']
            )->orderBy('order.id')->all();
        } elseif ($aliasMethod === 'querysyntax') {
            $orders = $query->andWhere(
                ['{{@item}}.name' => 'Yii3 Cookbook']
            )->orderBy('{{@order}}.id')->all();
        } elseif ($aliasMethod === 'applyAlias') {
            $orders = $query->andWhere(
                [$query->applyAlias('book', 'name') => 'Yii3 Cookbook']
            )->orderBy($query->applyAlias('order', 'id'))->all();
        }

        $this->assertCount(2, $orders);
        $this->assertCount(2, $orders[0]->getBooks());
        $this->assertCount(1, $orders[1]->getBooks());
        $this->assertEquals(1, $orders[0]->getId());
        $this->assertEquals(3, $orders[1]->getId());
        $this->assertTrue($orders[0]->isRelationPopulated('books'));
        $this->assertTrue($orders[1]->isRelationPopulated('books'));

        /** joining sub relations */
        $query = Order::query()->innerJoinWith(
            [
                'items i' => static function ($q) use ($aliasMethod) {
                    /** @var $q ActiveQuery */
                    if ($aliasMethod === 'explicit') {
                        $q->orderBy('{{i}}.id');
                    } elseif ($aliasMethod === 'querysyntax') {
                        $q->orderBy('{{@item}}.id');
                    } elseif ($aliasMethod === 'applyAlias') {
                        $q->orderBy($q->applyAlias('item', 'id'));
                    }
                },
                'items.category c' => static function ($q) use ($aliasMethod) {
                    /**  @var $q ActiveQuery */
                    if ($aliasMethod === 'explicit') {
                        $q->where('{{c}}.[[id]] = 2');
                    } elseif ($aliasMethod === 'querysyntax') {
                        $q->where('{{@category}}.[[id]] = 2');
                    } elseif ($aliasMethod === 'applyAlias') {
                        $q->where([$q->applyAlias('category', 'id') => 2]);
                    }
                },
            ]
        );

        if ($aliasMethod === 'explicit') {
            $orders = $query->orderBy('{{i}}.id')->all();
        } elseif ($aliasMethod === 'querysyntax') {
            $orders = $query->orderBy('{{@item}}.id')->all();
        } elseif ($aliasMethod === 'applyAlias') {
            $orders = $query->orderBy($query->applyAlias('item', 'id'))->all();
        }

        $this->assertCount(1, $orders);
        $this->assertCount(3, $orders[0]->getItems());
        $this->assertEquals(2, $orders[0]->getId());
        $this->assertEquals(2, $orders[0]->getItems()[0]->getCategory()->getId());
        $this->assertTrue($orders[0]->isRelationPopulated('items'));
        $this->assertTrue($orders[0]->getItems()[0]->isRelationPopulated('category'));

        /** join with ON condition */
        if ($aliasMethod === 'explicit' || $aliasMethod === 'querysyntax') {
            $relationName = 'books' . ucfirst($aliasMethod);

            $orders = Order::query()->joinWith(["$relationName b"])->orderBy('order.id')->all();

            $this->assertCount(3, $orders);
            $this->assertCount(2, $orders[0]->relation($relationName));
            $this->assertCount(0, $orders[1]->relation($relationName));
            $this->assertCount(1, $orders[2]->relation($relationName));
            $this->assertEquals(1, $orders[0]->getId());
            $this->assertEquals(2, $orders[1]->getId());
            $this->assertEquals(3, $orders[2]->getId());
            $this->assertTrue($orders[0]->isRelationPopulated($relationName));
            $this->assertTrue($orders[1]->isRelationPopulated($relationName));
            $this->assertTrue($orders[2]->isRelationPopulated($relationName));
        }

        /** join with ON condition and alias in relation definition */
        if ($aliasMethod === 'explicit' || $aliasMethod === 'querysyntax') {
            $relationName = 'books' . ucfirst($aliasMethod) . 'A';

            $orders = Order::query()->joinWith([$relationName])->orderBy('order.id')->all();

            $this->assertCount(3, $orders);
            $this->assertCount(2, $orders[0]->relation($relationName));
            $this->assertCount(0, $orders[1]->relation($relationName));
            $this->assertCount(1, $orders[2]->relation($relationName));
            $this->assertEquals(1, $orders[0]->getId());
            $this->assertEquals(2, $orders[1]->getId());
            $this->assertEquals(3, $orders[2]->getId());
            $this->assertTrue($orders[0]->isRelationPopulated($relationName));
            $this->assertTrue($orders[1]->isRelationPopulated($relationName));
            $this->assertTrue($orders[2]->isRelationPopulated($relationName));
        }

        /** join with count and query */
        $query = Order::query()->joinWith(['customer c']);

        if ($aliasMethod === 'explicit') {
            $count = $query->count('{{c}}.[[id]]');
        } elseif ($aliasMethod === 'querysyntax') {
            $count = $query->count('{{@customer}}.id');
        } elseif ($aliasMethod === 'applyAlias') {
            $count = $query->count($query->applyAlias('customer', 'id'));
        }

        $this->assertEquals(3, $count);

        $orders = $query->all();
        $this->assertCount(3, $orders);

        /** relational query */
        $order = Order::query()->findByPk(1);

        $customerQuery = $order->getCustomerQuery()->innerJoinWith(['orders o'], false);

        if ($aliasMethod === 'explicit') {
            $customer = $customerQuery->where(['{{o}}.[[id]]' => 1])->one();
        } elseif ($aliasMethod === 'querysyntax') {
            $customer = $customerQuery->where(['{{@order}}.id' => 1])->one();
        } elseif ($aliasMethod === 'applyAlias') {
            $customer = $customerQuery->where([$query->applyAlias('order', 'id') => 1])->one();
        }

        $this->assertEquals(1, $customer->getId());
        $this->assertNotNull($customer);

        /** join with sub-relation called inside Closure */
        $orders = Order::query()->joinWith(
            [
                'items' => static function ($q) use ($aliasMethod) {
                    /** @var $q ActiveQuery */
                    $q->orderBy('item.id');
                    $q->joinWith(['category c']);

                    if ($aliasMethod === 'explicit') {
                        $q->where('{{c}}.[[id]] = 2');
                    } elseif ($aliasMethod === 'querysyntax') {
                        $q->where('{{@category}}.[[id]] = 2');
                    } elseif ($aliasMethod === 'applyAlias') {
                        $q->where([$q->applyAlias('category', 'id') => 2]);
                    }
                },
            ]
        )->orderBy('order.id')->all();

        $this->assertCount(1, $orders);
        $this->assertCount(3, $orders[0]->getItems());
        $this->assertEquals(2, $orders[0]->getId());
        $this->assertEquals(2, $orders[0]->getItems()[0]->getCategory()->getId());
        $this->assertTrue($orders[0]->isRelationPopulated('items'));
        $this->assertTrue($orders[0]->getItems()[0]->isRelationPopulated('category'));
    }

    /**
     * @depends testJoinWith
     */
    public function testJoinWithSameTable(): void
    {
        /**
         * join with the same table but different aliases alias is defined in the relation definition without eager
         * loading
         */
        $query = Order::query()
            ->joinWith('bookItems', false)
            ->joinWith('movieItems', false)
            ->andWhere(['{{movies}}.[[name]]' => 'Toy Story']);
        $orders = $query->all();
        $this->assertCount(
            1,
            $orders,
            $query->createCommand()->getRawSql() . print_r($orders, true)
        );
        $this->assertEquals(2, $orders[0]->getId());
        $this->assertFalse($orders[0]->isRelationPopulated('bookItems'));
        $this->assertFalse($orders[0]->isRelationPopulated('movieItems'));

        /** with eager loading */
        $query = Order::query()
<<<<<<< HEAD
            ->joinWith('bookItems', true)
            ->joinWith('movieItems', true)
            ->andWhere(['{{movies}}.[[name]]' => 'Toy Story']);
=======
            ->joinWith('bookItems')
            ->joinWith('movieItems')
            ->where(['{{movies}}.[[name]]' => 'Toy Story']);
>>>>>>> 859a99a3
        $orders = $query->all();
        $this->assertCount(
            1,
            $orders,
            $query->createCommand()->getRawSql() . print_r($orders, true)
        );
        $this->assertCount(0, $orders[0]->getBookItems());
        $this->assertCount(3, $orders[0]->getMovieItems());
        $this->assertEquals(2, $orders[0]->getId());
        $this->assertTrue($orders[0]->isRelationPopulated('bookItems'));
        $this->assertTrue($orders[0]->isRelationPopulated('movieItems'));

        /**
         * join with the same table but different aliases alias is defined in the call to joinWith() without eager
         * loading
         */
        $query = Order::query()
            ->joinWith(
                [
                    'itemsIndexed books' => static function ($q) {
                        $q->onCondition('{{books}}.[[category_id]] = 1');
                    },
                ],
                false
            )->joinWith(
                [
                    'itemsIndexed movies' => static function ($q) {
                        $q->onCondition('{{movies}}.[[category_id]] = 2');
                    },
                ],
                false
            )->andWhere(['{{movies}}.[[name]]' => 'Toy Story']);
        $orders = $query->all();
        $this->assertCount(
            1,
            $orders,
            $query->createCommand()->getRawSql() . print_r($orders, true)
        );
        $this->assertEquals(2, $orders[0]->getId());
        $this->assertFalse($orders[0]->isRelationPopulated('itemsIndexed'));

        /** with eager loading, only for one relation as it would be overwritten otherwise. */
        $query = Order::query()
            ->joinWith(
                [
                    'itemsIndexed books' => static function ($q) {
                        $q->onCondition('{{books}}.[[category_id]] = 1');
                    },
                ],
                false
            )
            ->joinWith(
                [
                    'itemsIndexed movies' => static function ($q) {
                        $q->onCondition('{{movies}}.[[category_id]] = 2');
                    },
                ],
                true
            )->andWhere(['{{movies}}.[[name]]' => 'Toy Story']);
        $orders = $query->all();
        $this->assertCount(1, $orders, $query->createCommand()->getRawSql() . print_r($orders, true));
        $this->assertCount(3, $orders[0]->getItemsIndexed());
        $this->assertEquals(2, $orders[0]->getId());
        $this->assertTrue($orders[0]->isRelationPopulated('itemsIndexed'));

        /** with eager loading, and the other relation */
        $query = Order::query()
            ->joinWith(
                [
                    'itemsIndexed books' => static function ($q) {
                        $q->onCondition('{{books}}.[[category_id]] = 1');
                    },
                ],
                true
            )
            ->joinWith(
                [
                    'itemsIndexed movies' => static function ($q) {
                        $q->onCondition('{{movies}}.[[category_id]] = 2');
                    },
                ],
                false
            )
            ->andWhere(['{{movies}}.[[name]]' => 'Toy Story']);
        $orders = $query->all();
        $this->assertCount(1, $orders, $query->createCommand()->getRawSql() . print_r($orders, true));
        $this->assertCount(0, $orders[0]->getItemsIndexed());
        $this->assertEquals(2, $orders[0]->getId());
        $this->assertTrue($orders[0]->isRelationPopulated('itemsIndexed'));
    }
}<|MERGE_RESOLUTION|>--- conflicted
+++ resolved
@@ -278,15 +278,9 @@
 
         /** with eager loading */
         $query = Order::query()
-<<<<<<< HEAD
-            ->joinWith('bookItems', true)
-            ->joinWith('movieItems', true)
-            ->andWhere(['{{movies}}.[[name]]' => 'Toy Story']);
-=======
             ->joinWith('bookItems')
             ->joinWith('movieItems')
-            ->where(['{{movies}}.[[name]]' => 'Toy Story']);
->>>>>>> 859a99a3
+            ->andWhere(['{{movies}}.[[name]]' => 'Toy Story']);
         $orders = $query->all();
         $this->assertCount(
             1,
