<?php

declare(strict_types=1);

namespace Yiisoft\ActiveRecord\Tests\Driver\Pgsql;

use ArrayAccess;
use Traversable;
use Yiisoft\ActiveRecord\ActiveQuery;
use Yiisoft\ActiveRecord\ArArrayHelper;
use Yiisoft\ActiveRecord\Tests\Driver\Pgsql\Stubs\Promotion;
use Yiisoft\ActiveRecord\Tests\Driver\Pgsql\Stubs\Type;
use Yiisoft\ActiveRecord\Tests\Stubs\ActiveRecord\ArrayAndJsonTypes;
use Yiisoft\ActiveRecord\Tests\Stubs\ActiveRecord\Beta;
use Yiisoft\ActiveRecord\Tests\Stubs\ActiveRecord\BoolAR;
use Yiisoft\ActiveRecord\Tests\Stubs\ActiveRecord\Customer;
use Yiisoft\ActiveRecord\Tests\Stubs\ActiveRecord\CustomerClosureField;
use Yiisoft\ActiveRecord\Tests\Stubs\ActiveRecord\DefaultPk;
use Yiisoft\ActiveRecord\Tests\Stubs\ActiveRecord\UserAR;
use Yiisoft\ActiveRecord\Tests\Support\PgsqlHelper;
use Yiisoft\Db\Connection\ConnectionInterface;
use Yiisoft\Db\Expression\ArrayExpression;
use Yiisoft\Db\Expression\Expression;
use Yiisoft\Db\Expression\JsonExpression;
use Yiisoft\Db\Pgsql\Schema as SchemaPgsql;
use Yiisoft\Factory\Factory;

final class ActiveRecordTest extends \Yiisoft\ActiveRecord\Tests\ActiveRecordTest
{
    protected function createConnection(): ConnectionInterface
    {
        return (new PgsqlHelper())->createConnection();
    }

    protected function createFactory(): Factory
    {
        return (new PgsqlHelper())->createFactory($this->db());
    }

    public function testDefaultValues(): void
    {
        $this->checkFixture($this->db(), 'type');

        $arClass = new Type($this->db());

        $arClass->loadDefaultValues();

        $this->assertEquals(1, $arClass->int_col2);
        $this->assertEquals('something', $arClass->char_col2);
        $this->assertEquals(1.23, $arClass->float_col2);
        $this->assertEquals(33.22, $arClass->numeric_col);
        $this->assertEquals(true, $arClass->bool_col2);
        $this->assertEquals('2002-01-01 00:00:00', $arClass->time);

        $arClass = new Type($this->db());
        $arClass->char_col2 = 'not something';

        $arClass->loadDefaultValues();
        $this->assertEquals('not something', $arClass->char_col2);

        $arClass = new Type($this->db());
        $arClass->char_col2 = 'not something';

        $arClass->loadDefaultValues(false);
        $this->assertEquals('something', $arClass->char_col2);
    }

    public function testCastValues(): void
    {
        $this->checkFixture($this->db(), 'type');

        $arClass = new Type($this->db());

        $arClass->int_col = 123;
        $arClass->int_col2 = 456;
        $arClass->smallint_col = 42;
        $arClass->char_col = '1337';
        $arClass->char_col2 = 'test';
        $arClass->char_col3 = 'test123';
        $arClass->float_col = 3.742;
        $arClass->float_col2 = 42.1337;
        $arClass->bool_col = true;
        $arClass->bool_col2 = false;

        $arClass->save();

        /** @var $model Type */
        $aqClass = new ActiveQuery(Type::class);
        $query = $aqClass->onePopulate();

        $this->assertSame(123, $query->int_col);
        $this->assertSame(456, $query->int_col2);
        $this->assertSame(42, $query->smallint_col);
        $this->assertSame('1337', trim($query->char_col));
        $this->assertSame('test', $query->char_col2);
        $this->assertSame('test123', $query->char_col3);
    }

    public function testExplicitPkOnAutoIncrement(): void
    {
        $this->checkFixture($this->db(), 'customer');

        $customer = new Customer($this->db());
        $customer->setId(1337);
        $customer->setEmail('user1337@example.com');
        $customer->setName('user1337');
        $customer->setAddress('address1337');
        $this->assertTrue($customer->getIsNewRecord());

        $customer->save();
        $this->assertEquals(1337, $customer->getId());
        $this->assertFalse($customer->getIsNewRecord());
    }

    /**
     * {@see https://github.com/yiisoft/yii2/issues/15482}
     */
    public function testEagerLoadingUsingStringIdentifiers(): void
    {
        $this->checkFixture($this->db(), 'beta');

        $betaQuery = new ActiveQuery(Beta::class);
        $betas = $betaQuery->with('alpha')->all();
        $this->assertNotEmpty($betas);

        $alphaIdentifiers = [];

        /** @var Beta[] $betas */
        foreach ($betas as $beta) {
            $this->assertNotNull($beta->getAlpha());
            $this->assertEquals($beta->getAlphaStringIdentifier(), $beta->getAlpha()->getStringIdentifier());
            $alphaIdentifiers[] = $beta->getAlpha()->getStringIdentifier();
        }

        $this->assertEquals(['1', '01', '001', '001', '2', '2b', '2b', '02'], $alphaIdentifiers);
    }

    public function testBooleanAttribute(): void
    {
        $this->checkFixture($this->db(), 'customer', true);

        $customer = new Customer($this->db());
        $customer->setName('boolean customer');
        $customer->setEmail('mail@example.com');
        $customer->setBoolStatus(false);
        $customer->save();

        $customer->refresh();
        $this->assertFalse($customer->getBoolStatus());

        $customer->setBoolStatus(true);

        $customer->save();
        $customer->refresh();
        $this->assertTrue($customer->getBoolStatus());

        $customerQuery = new ActiveQuery(Customer::class);
        $customers = $customerQuery->where(['bool_status' => true])->all();
        $this->assertCount(3, $customers);

        $customers = $customerQuery->where(['bool_status' => false])->all();
        $this->assertCount(1, $customers);
    }

    public function testBooleanValues(): void
    {
        $this->checkFixture($this->db(), 'bool_values');

        $command = $this->db()->createCommand();
        $command->insertBatch('bool_values', [[true], [false]], ['bool_col'])->execute();
        $boolARQuery = new ActiveQuery(BoolAR::class);

        $this->assertTrue($boolARQuery->where(['bool_col' => true])->onePopulate()->bool_col);
        $this->assertFalse($boolARQuery->where(['bool_col' => false])->onePopulate()->bool_col);

        $this->assertEquals(1, $boolARQuery->where('bool_col = TRUE')->count('*'));
        $this->assertEquals(1, $boolARQuery->where('bool_col = FALSE')->count('*'));
        $this->assertEquals(2, $boolARQuery->where('bool_col IN (TRUE, FALSE)')->count('*'));

        $this->assertEquals(1, $boolARQuery->where(['bool_col' => true])->count('*'));
        $this->assertEquals(1, $boolARQuery->where(['bool_col' => false])->count('*'));
        $this->assertEquals(2, $boolARQuery->where(['bool_col' => [true, false]])->count('*'));

        $this->assertEquals(1, $boolARQuery->where('bool_col = :bool_col', ['bool_col' => true])->count('*'));
        $this->assertEquals(1, $boolARQuery->where('bool_col = :bool_col', ['bool_col' => false])->count('*'));
    }

    /**
     * {@see https://github.com/yiisoft/yii2/issues/4672}
     */
    public function testBooleanValues2(): void
    {
        $this->checkFixture($this->db(), 'bool_user');

        //$this->db()->setCharset('utf8');
        $this->db()->createCommand('DROP TABLE IF EXISTS bool_user;')->execute();
        $this->db()->createCommand()->createTable('bool_user', [
            'id' => SchemaPgsql::TYPE_PK,
            'username' => SchemaPgsql::TYPE_STRING . ' NOT NULL',
            'auth_key' => SchemaPgsql::TYPE_STRING . '(32) NOT NULL',
            'password_hash' => SchemaPgsql::TYPE_STRING . ' NOT NULL',
            'password_reset_token' => SchemaPgsql::TYPE_STRING,
            'email' => SchemaPgsql::TYPE_STRING . ' NOT NULL',
            'role' => SchemaPgsql::TYPE_SMALLINT . ' NOT NULL DEFAULT 10',
            'status' => SchemaPgsql::TYPE_SMALLINT . ' NOT NULL DEFAULT 10',
            'created_at' => SchemaPgsql::TYPE_INTEGER . ' NOT NULL',
            'updated_at' => SchemaPgsql::TYPE_INTEGER . ' NOT NULL',
        ])->execute();
        $this->db()->createCommand()->addColumn(
            'bool_user',
            'is_deleted',
            SchemaPgsql::TYPE_BOOLEAN . ' NOT NULL DEFAULT FALSE'
        )->execute();

        $user = new UserAR();
        $user->username = 'test';
        $user->auth_key = 'test';
        $user->password_hash = 'test';
        $user->email = 'test@example.com';
        $user->created_at = time();
        $user->updated_at = time();
        $user->save();

        $userQuery = new ActiveQuery(UserAR::class);
        $this->assertCount(1, $userQuery->where(['is_deleted' => false])->all());
        $this->assertCount(0, $userQuery->where(['is_deleted' => true])->all());
        $this->assertCount(1, $userQuery->where(['is_deleted' => [true, false]])->all());
    }

    public function testBooleanDefaultValues(): void
    {
        $this->checkFixture($this->db(), 'bool_values');

        $arClass = new BoolAR();

        $this->assertNull($arClass->bool_col);
        $this->assertTrue($arClass->default_true);
        $this->assertFalse($arClass->default_false);

        $arClass->loadDefaultValues();

        $this->assertNull($arClass->bool_col);
        $this->assertTrue($arClass->default_true);
        $this->assertFalse($arClass->default_false);
        $this->assertTrue($arClass->save());
    }

    public function testPrimaryKeyAfterSave(): void
    {
        $this->checkFixture($this->db(), 'default_pk');

        $record = new DefaultPk();

        $record->type = 'type';

        $record->save();

        $this->assertEquals(5, $record->getPrimaryKey());
    }

    public static function arrayValuesProvider(): array
    {
        return [
            'simple arrays values' => [[
                'intarray_col' => [
                    new ArrayExpression([1,-2,null,'42'], 'int4', 1),
                    new ArrayExpression([1,-2,null,42], 'int4', 1),
                ],
                'textarray2_col' => [
                    new ArrayExpression([['text'], [null], [1]], 'text', 2),
                    new ArrayExpression([['text'], [null], ['1']], 'text', 2),
                ],
                'json_col' => [['a' => 1, 'b' => null, 'c' => [1,3,5]]],
                'jsonb_col' => [[null, 'a', 'b', '\"', '{"af"}']],
                'jsonarray_col' => [new ArrayExpression([[',', 'null', true, 'false', 'f']], 'json')],
            ]],
            'null arrays values' => [[
                'intarray_col' => [
                    null,
                ],
                'textarray2_col' => [
                    [null, null],
                    new ArrayExpression([null, null], 'text', 2),
                ],
                'json_col' => [
                    null,
                ],
                'jsonarray_col' => [
                    null,
                ],
            ]],
            'empty arrays values' => [[
                'textarray2_col' => [
                    [[], []],
                    new ArrayExpression([], 'text', 2),
                ],
            ]],
            'nested objects' => [[
                'intarray_col' => [
                    new ArrayExpression(new ArrayExpression([1,2,3]), 'int', 1),
                    new ArrayExpression([1,2,3], 'int4', 1),
                ],
                'textarray2_col' => [
                    new ArrayExpression([new ArrayExpression(['text']), [null], [1]], 'text', 2),
                    new ArrayExpression([['text'], [null], ['1']], 'text', 2),
                ],
                'json_col' => [
                    new JsonExpression(new JsonExpression(new JsonExpression(['a' => 1, 'b' => null, 'c' => new JsonExpression([1,3,5])]))),
                    ['a' => 1, 'b' => null, 'c' => [1,3,5]],
                ],
                'jsonb_col' => [
                    new JsonExpression(new ArrayExpression([1,2,3])),
                    [1,2,3],
                ],
                'jsonarray_col' => [
                    new ArrayExpression([new JsonExpression(['1', 2]), [3,4,5]], 'json'),
                    new ArrayExpression([['1', 2], [3,4,5]], 'json'),
                ],
            ]],
            'arrays packed in classes' => [[
                'intarray_col' => [
                    new ArrayExpression([1,-2,null,'42'], 'int', 1),
                    new ArrayExpression([1,-2,null,42], 'int4', 1),
                ],
                'textarray2_col' => [
                    new ArrayExpression([['text'], [null], [1]], 'text', 2),
                    new ArrayExpression([['text'], [null], ['1']], 'text', 2),
                ],
                'json_col' => [
                    new JsonExpression(['a' => 1, 'b' => null, 'c' => [1,3,5]]),
                    ['a' => 1, 'b' => null, 'c' => [1,3,5]],
                ],
                'jsonb_col' => [
                    new JsonExpression([null, 'a', 'b', '\"', '{"af"}']),
                    [null, 'a', 'b', '\"', '{"af"}'],
                ],
                'jsonarray_col' => [
                    new Expression("array['[\",\",\"null\",true,\"false\",\"f\"]'::json]::json[]"),
                    new ArrayExpression([[',', 'null', true, 'false', 'f']], 'json'),
                ],
            ]],
            'scalars' => [[
                'json_col' => [
                    '5.8',
                ],
                'jsonb_col' => [
                    M_PI,
                ],
            ]],
        ];
    }

    /**
     * @dataProvider arrayValuesProvider
     */
    public function testArrayValues($attributes): void
    {
        $this->checkFixture($this->db(), 'array_and_json_types', true);

        $type = new ArrayAndJsonTypes();

        foreach ($attributes as $attribute => $expected) {
            $type->setAttribute($attribute, $expected[0]);
        }

        $type->save();

        $typeQuery = new ActiveQuery($type::class);

        $type = $typeQuery->onePopulate();

        foreach ($attributes as $attribute => $expected) {
            $expected = $expected[1] ?? $expected[0];
            $value = $type->getAttribute($attribute);

            if ($expected instanceof ArrayExpression) {
                $expected = $expected->getValue();
            }

            $this->assertEquals($expected, $value, 'In column ' . $attribute);

            if ($value instanceof ArrayExpression) {
                $this->assertInstanceOf(ArrayAccess::class, $value);
                $this->assertInstanceOf(Traversable::class, $value);
                /** testing arrayaccess */
                foreach ($type->getAttribute($attribute) as $key => $v) {
                    $this->assertSame($expected[$key], $value[$key]);
                }
            }
        }

        /** Testing update */
        foreach ($attributes as $attribute => $expected) {
            $type->markAttributeDirty($attribute);
        }

        $this->assertSame(1, $type->update(), 'The record got updated');
    }

    public function testToArray(): void
    {
        $this->checkFixture($this->db(), 'customer', true);

        $customerQuery = new ActiveQuery(Customer::class);
        $customer = $customerQuery->findOne(1);

        $this->assertSame(
            [
                'id' => 1,
                'email' => 'user1@example.com',
                'name' => 'user1',
                'address' => 'address1',
                'status' => 1,
                'bool_status' => true,
                'profile_id' => 1,
            ],
            $customer->toArray(),
        );
    }

    public function testToArrayWithClosure(): void
    {
        $this->checkFixture($this->db(), 'customer', true);

        $customerQuery = new ActiveQuery(CustomerClosureField::class);
        $customer = $customerQuery->findOne(1);

        $this->assertSame(
            [
                'id' => 1,
                'email' => 'user1@example.com',
                'name' => 'user1',
                'address' => 'address1',
                'status' => 'active',
                'bool_status' => true,
                'profile_id' => 1,
            ],
            $customer->toArray(),
        );
    }

    public function testRelationViaArray()
    {
<<<<<<< HEAD
        $this->checkFixture($this->db, 'promotion');

        $promotionQuery = new ActiveQuery(Promotion::class, $this->db);
=======
        $this->checkFixture($this->db(), 'promotion');

        $promotionQuery = new ActiveQuery(Promotion::class);
>>>>>>> c8d7a5ec
        /** @var Promotion[] $promotions */
        $promotions = $promotionQuery->with('items')->all();

        $this->assertSame([1, 2], ArArrayHelper::getColumn($promotions[0]->getItems(), 'id'));
        $this->assertSame([3, 4, 5], ArArrayHelper::getColumn($promotions[1]->getItems(), 'id'));
        $this->assertSame([1, 3], ArArrayHelper::getColumn($promotions[2]->getItems(), 'id'));
        $this->assertCount(0, $promotions[3]->getItems());

        /** Test inverse relation */
        foreach ($promotions as $promotion) {
            foreach ($promotion->getItems() as $item) {
                $this->assertTrue($item->isRelationPopulated('promotions'));
            }
        }

        $this->assertSame([1, 3], ArArrayHelper::getColumn($promotions[0]->getItems()[0]->getPromotions(), 'id'));
        $this->assertSame([1], ArArrayHelper::getColumn($promotions[0]->getItems()[1]->getPromotions(), 'id'));
        $this->assertSame([2, 3], ArArrayHelper::getColumn($promotions[1]->getItems()[0]->getPromotions(), 'id'));
        $this->assertSame([2], ArArrayHelper::getColumn($promotions[1]->getItems()[1]->getPromotions(), 'id'));
        $this->assertSame([2], ArArrayHelper::getColumn($promotions[1]->getItems()[2]->getPromotions(), 'id'));
        $this->assertSame([1, 3], ArArrayHelper::getColumn($promotions[2]->getItems()[0]->getPromotions(), 'id'));
        $this->assertSame([2, 3], ArArrayHelper::getColumn($promotions[2]->getItems()[1]->getPromotions(), 'id'));
    }
<<<<<<< HEAD

    public function testLazzyRelationViaArray()
    {
        $this->checkFixture($this->db, 'item');

        $itemQuery = new ActiveQuery(Item::class, $this->db);
        /** @var Item[] $items */
        $items = $itemQuery->all();

        $this->assertFalse($items[0]->isRelationPopulated('promotions'));
        $this->assertFalse($items[1]->isRelationPopulated('promotions'));
        $this->assertFalse($items[2]->isRelationPopulated('promotions'));
        $this->assertFalse($items[3]->isRelationPopulated('promotions'));
        $this->assertFalse($items[4]->isRelationPopulated('promotions'));

        $this->assertSame([1, 3], ArArrayHelper::getColumn($items[0]->getPromotions(), 'id'));
        $this->assertSame([1], ArArrayHelper::getColumn($items[1]->getPromotions(), 'id'));
        $this->assertSame([2, 3], ArArrayHelper::getColumn($items[2]->getPromotions(), 'id'));
        $this->assertSame([2], ArArrayHelper::getColumn($items[3]->getPromotions(), 'id'));
        $this->assertSame([2], ArArrayHelper::getColumn($items[4]->getPromotions(), 'id'));
    }
=======
>>>>>>> c8d7a5ec
}<|MERGE_RESOLUTION|>--- conflicted
+++ resolved
@@ -8,6 +8,7 @@
 use Traversable;
 use Yiisoft\ActiveRecord\ActiveQuery;
 use Yiisoft\ActiveRecord\ArArrayHelper;
+use Yiisoft\ActiveRecord\Tests\Driver\Pgsql\Stubs\Item;
 use Yiisoft\ActiveRecord\Tests\Driver\Pgsql\Stubs\Promotion;
 use Yiisoft\ActiveRecord\Tests\Driver\Pgsql\Stubs\Type;
 use Yiisoft\ActiveRecord\Tests\Stubs\ActiveRecord\ArrayAndJsonTypes;
@@ -441,15 +442,9 @@
 
     public function testRelationViaArray()
     {
-<<<<<<< HEAD
-        $this->checkFixture($this->db, 'promotion');
-
-        $promotionQuery = new ActiveQuery(Promotion::class, $this->db);
-=======
         $this->checkFixture($this->db(), 'promotion');
 
         $promotionQuery = new ActiveQuery(Promotion::class);
->>>>>>> c8d7a5ec
         /** @var Promotion[] $promotions */
         $promotions = $promotionQuery->with('items')->all();
 
@@ -473,13 +468,12 @@
         $this->assertSame([1, 3], ArArrayHelper::getColumn($promotions[2]->getItems()[0]->getPromotions(), 'id'));
         $this->assertSame([2, 3], ArArrayHelper::getColumn($promotions[2]->getItems()[1]->getPromotions(), 'id'));
     }
-<<<<<<< HEAD
 
     public function testLazzyRelationViaArray()
     {
         $this->checkFixture($this->db, 'item');
 
-        $itemQuery = new ActiveQuery(Item::class, $this->db);
+        $itemQuery = new ActiveQuery(Item::class);
         /** @var Item[] $items */
         $items = $itemQuery->all();
 
@@ -495,6 +489,4 @@
         $this->assertSame([2], ArArrayHelper::getColumn($items[3]->getPromotions(), 'id'));
         $this->assertSame([2], ArArrayHelper::getColumn($items[4]->getPromotions(), 'id'));
     }
-=======
->>>>>>> c8d7a5ec
 }