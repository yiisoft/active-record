<?php

declare(strict_types=1);

namespace Yiisoft\ActiveRecord\Tests\Driver\Pgsql;

use Yiisoft\ActiveRecord\ActiveQuery;
use Yiisoft\ActiveRecord\ArArrayHelper;
use Yiisoft\ActiveRecord\Tests\Driver\Pgsql\Stubs\Item;
use Yiisoft\ActiveRecord\Tests\Driver\Pgsql\Stubs\Promotion;
use Yiisoft\ActiveRecord\Tests\Driver\Pgsql\Stubs\Type;
use Yiisoft\ActiveRecord\Tests\Stubs\ActiveRecord\ArrayAndJsonTypes;
use Yiisoft\ActiveRecord\Tests\Stubs\ActiveRecord\Beta;
use Yiisoft\ActiveRecord\Tests\Stubs\ActiveRecord\BoolAR;
use Yiisoft\ActiveRecord\Tests\Stubs\ActiveRecord\Customer;
use Yiisoft\ActiveRecord\Tests\Stubs\ActiveRecord\DefaultPk;
use Yiisoft\ActiveRecord\Tests\Stubs\ActiveRecord\UserAR;
use Yiisoft\ActiveRecord\Tests\Support\PgsqlHelper;
use Yiisoft\Db\Connection\ConnectionInterface;
use Yiisoft\Db\Expression\ArrayExpression;
use Yiisoft\Db\Expression\Expression;
use Yiisoft\Db\Expression\JsonExpression;
use Yiisoft\Db\Pgsql\Schema as SchemaPgsql;
use Yiisoft\Factory\Factory;

final class ActiveRecordTest extends \Yiisoft\ActiveRecord\Tests\ActiveRecordTest
{
    protected function createConnection(): ConnectionInterface
    {
        return (new PgsqlHelper())->createConnection();
    }

    protected function createFactory(): Factory
    {
        return (new PgsqlHelper())->createFactory($this->db());
    }

    public function testDefaultValues(): void
    {
        $this->checkFixture($this->db(), 'type');

        $arClass = new Type();

        $arClass->loadDefaultValues();

        $this->assertSame(1, $arClass->int_col2);
        $this->assertSame('something', $arClass->char_col2);
        $this->assertSame(1.23, $arClass->float_col2);
        $this->assertSame(33.22, $arClass->numeric_col);
        $this->assertTrue($arClass->bool_col2);
        $this->assertSame('2002-01-01 00:00:00', $arClass->time);
        $this->assertSame(['a' => 1], $arClass->json_col);

        $arClass = new Type();
        $arClass->char_col2 = 'not something';

        $arClass->loadDefaultValues();
        $this->assertSame('not something', $arClass->char_col2);

        $arClass = new Type();
        $arClass->char_col2 = 'not something';

        $arClass->loadDefaultValues(false);
        $this->assertSame('something', $arClass->char_col2);
    }

    public function testCastValues(): void
    {
        $this->checkFixture($this->db(), 'type');

        $arClass = new Type();

        $arClass->int_col = 123;
        $arClass->int_col2 = 456;
        $arClass->smallint_col = 42;
        $arClass->char_col = '1337';
        $arClass->char_col2 = 'test';
        $arClass->char_col3 = 'test123';
        $arClass->float_col = 3.742;
        $arClass->float_col2 = 42.1337;
        $arClass->bool_col = true;
        $arClass->bool_col2 = false;
        $arClass->json_col = ['a' => 'b', 'c' => null, 'd' => [1, 2, 3]];

        $arClass->save();

        /** @var $model Type */
        $aqClass = new ActiveQuery(Type::class);
        $query = $aqClass->one();

        $this->assertSame(123, $query->int_col);
        $this->assertSame(456, $query->int_col2);
        $this->assertSame(42, $query->smallint_col);
        $this->assertSame('1337', trim($query->char_col));
        $this->assertSame('test', $query->char_col2);
        $this->assertSame('test123', $query->char_col3);
        $this->assertSame(3.742, $query->float_col);
        $this->assertSame(42.1337, $query->float_col2);
        $this->assertTrue($query->bool_col);
        $this->assertFalse($query->bool_col2);
        $this->assertSame(['a' => 'b', 'c' => null, 'd' => [1, 2, 3]], $query->json_col);
    }

    public function testExplicitPkOnAutoIncrement(): void
    {
        $this->checkFixture($this->db(), 'customer');

        $customer = new Customer();
        $customer->setId(1337);
        $customer->setEmail('user1337@example.com');
        $customer->setName('user1337');
        $customer->setAddress('address1337');
        $this->assertTrue($customer->getIsNewRecord());

        $customer->save();
        $this->assertEquals(1337, $customer->getId());
        $this->assertFalse($customer->getIsNewRecord());
    }

    /**
     * {@see https://github.com/yiisoft/yii2/issues/15482}
     */
    public function testEagerLoadingUsingStringIdentifiers(): void
    {
        $this->checkFixture($this->db(), 'beta');

        $betaQuery = new ActiveQuery(Beta::class);
        $betas = $betaQuery->with('alpha')->all();
        $this->assertNotEmpty($betas);

        $alphaIdentifiers = [];

        /** @var Beta[] $betas */
        foreach ($betas as $beta) {
            $this->assertNotNull($beta->getAlpha());
            $this->assertEquals($beta->getAlphaStringIdentifier(), $beta->getAlpha()->getStringIdentifier());
            $alphaIdentifiers[] = $beta->getAlpha()->getStringIdentifier();
        }

        $this->assertEquals(['1', '01', '001', '001', '2', '2b', '2b', '02'], $alphaIdentifiers);
    }

<<<<<<< HEAD
    public function testBooleanProperty(): void
    {
        $this->checkFixture($this->db(), 'customer', true);

        $customer = new Customer();
        $customer->setName('boolean customer');
        $customer->setEmail('mail@example.com');
        $customer->setBoolStatus(false);
        $customer->save();

        $customer->refresh();
        $this->assertFalse($customer->getBoolStatus());

        $customer->setBoolStatus(true);

        $customer->save();
        $customer->refresh();
        $this->assertTrue($customer->getBoolStatus());

        $customerQuery = new ActiveQuery(Customer::class);
        $customers = $customerQuery->where(['bool_status' => true])->all();
        $this->assertCount(3, $customers);

        $customers = $customerQuery->setWhere(['bool_status' => false])->all();
        $this->assertCount(1, $customers);
    }

=======
>>>>>>> 0f3fd984
    public function testBooleanValues(): void
    {
        $this->checkFixture($this->db(), 'bool_values');

        $command = $this->db()->createCommand();
        $command->insertBatch('bool_values', [[true], [false]], ['bool_col'])->execute();
        $boolARQuery = new ActiveQuery(BoolAR::class);

        $this->assertTrue($boolARQuery->where(['bool_col' => true])->one()->bool_col);
        $this->assertFalse($boolARQuery->setWhere(['bool_col' => false])->one()->bool_col);

        $this->assertEquals(1, $boolARQuery->setWhere('bool_col = TRUE')->count('*'));
        $this->assertEquals(1, $boolARQuery->setWhere('bool_col = FALSE')->count('*'));
        $this->assertEquals(2, $boolARQuery->setWhere('bool_col IN (TRUE, FALSE)')->count('*'));

        $this->assertEquals(1, $boolARQuery->setWhere(['bool_col' => true])->count('*'));
        $this->assertEquals(1, $boolARQuery->setWhere(['bool_col' => false])->count('*'));
        $this->assertEquals(2, $boolARQuery->setWhere(['bool_col' => [true, false]])->count('*'));

        $this->assertEquals(1, $boolARQuery->setWhere('bool_col = :bool_col', ['bool_col' => true])->count('*'));
        $this->assertEquals(1, $boolARQuery->setWhere('bool_col = :bool_col', ['bool_col' => false])->count('*'));
    }

    /**
     * {@see https://github.com/yiisoft/yii2/issues/4672}
     */
    public function testBooleanValues2(): void
    {
        $this->checkFixture($this->db(), 'bool_user');

        //$this->db()->setCharset('utf8');
        $this->db()->createCommand('DROP TABLE IF EXISTS bool_user;')->execute();
        $this->db()->createCommand()->createTable('bool_user', [
            'id' => SchemaPgsql::TYPE_PK,
            'username' => SchemaPgsql::TYPE_STRING . ' NOT NULL',
            'auth_key' => SchemaPgsql::TYPE_STRING . '(32) NOT NULL',
            'password_hash' => SchemaPgsql::TYPE_STRING . ' NOT NULL',
            'password_reset_token' => SchemaPgsql::TYPE_STRING,
            'email' => SchemaPgsql::TYPE_STRING . ' NOT NULL',
            'role' => SchemaPgsql::TYPE_SMALLINT . ' NOT NULL DEFAULT 10',
            'status' => SchemaPgsql::TYPE_SMALLINT . ' NOT NULL DEFAULT 10',
            'created_at' => SchemaPgsql::TYPE_INTEGER . ' NOT NULL',
            'updated_at' => SchemaPgsql::TYPE_INTEGER . ' NOT NULL',
        ])->execute();
        $this->db()->createCommand()->addColumn(
            'bool_user',
            'is_deleted',
            SchemaPgsql::TYPE_BOOLEAN . ' NOT NULL DEFAULT FALSE'
        )->execute();

        $user = new UserAR();
        $user->username = 'test';
        $user->auth_key = 'test';
        $user->password_hash = 'test';
        $user->email = 'test@example.com';
        $user->created_at = time();
        $user->updated_at = time();
        $user->save();

        $userQuery = new ActiveQuery(UserAR::class);
        $this->assertCount(1, $userQuery->where(['is_deleted' => false])->all());
        $this->assertCount(0, $userQuery->setWhere(['is_deleted' => true])->all());
        $this->assertCount(1, $userQuery->setWhere(['is_deleted' => [true, false]])->all());
    }

    public function testBooleanDefaultValues(): void
    {
        $this->checkFixture($this->db(), 'bool_values');

        $arClass = new BoolAR();

        $this->assertNull($arClass->bool_col);
        $this->assertTrue($arClass->default_true);
        $this->assertFalse($arClass->default_false);

        $arClass->loadDefaultValues();

        $this->assertNull($arClass->bool_col);
        $this->assertTrue($arClass->default_true);
        $this->assertFalse($arClass->default_false);
        $this->assertTrue($arClass->save());
    }

    public function testPrimaryKeyAfterSave(): void
    {
        $this->checkFixture($this->db(), 'default_pk');

        $record = new DefaultPk();

        $record->type = 'type';

        $record->save();

        $this->assertEquals(5, $record->getPrimaryKey());
    }

    public static function arrayValuesProvider(): array
    {
        return [
            'simple arrays values' => [[
                'intarray_col' => [
                    new ArrayExpression([1,-2,null,'42'], 'int4'),
                    [1,-2,null,42],
                ],
                'textarray2_col' => [
                    new ArrayExpression([['text'], [null], [1]], 'text[][]'),
                    [['text'], [null], ['1']],
                ],
                'json_col' => [['a' => 1, 'b' => null, 'c' => [1,3,5]]],
                'jsonb_col' => [[null, 'a', 'b', '\"', '{"af"}']],
                'jsonarray_col' => [new ArrayExpression([[',', 'null', true, 'false', 'f']], 'json')],
            ]],
            'null arrays values' => [[
                'intarray_col' => [
                    null,
                ],
                'textarray2_col' => [
                    [null, null],
                    [null, null],
                ],
                'json_col' => [
                    null,
                ],
                'jsonarray_col' => [
                    null,
                ],
            ]],
            'empty arrays values' => [[
                'textarray2_col' => [
                    [[], []],
                    [],
                ],
            ]],
            'arrays packed in classes' => [[
                'intarray_col' => [
                    new ArrayExpression([1,-2,null,'42'], 'int[]'),
                    [1,-2,null,42],
                ],
                'textarray2_col' => [
                    new ArrayExpression([['text'], [null], [1]], 'text[][]'),
                    [['text'], [null], ['1']],
                ],
                'json_col' => [
                    new JsonExpression(['a' => 1, 'b' => null, 'c' => [1,3,5]]),
                    ['a' => 1, 'b' => null, 'c' => [1,3,5]],
                ],
                'jsonb_col' => [
                    new JsonExpression([null, 'a', 'b', '\"', '{"af"}']),
                    [null, 'a', 'b', '\"', '{"af"}'],
                ],
                'jsonarray_col' => [
                    new Expression("array['[\",\",\"null\",true,\"false\",\"f\"]'::json]::json[]"),
                    [[',', 'null', true, 'false', 'f']],
                ],
            ]],
            'scalars' => [[
                'json_col' => [
                    '5.8',
                ],
                'jsonb_col' => [
                    M_PI,
                ],
            ]],
        ];
    }

    /**
     * @dataProvider arrayValuesProvider
     */
    public function testArrayValues($properties): void
    {
        $this->checkFixture($this->db(), 'array_and_json_types', true);

        $type = new ArrayAndJsonTypes();

        foreach ($properties as $property => $expected) {
            $type->set($property, $expected[0]);
        }

        $type->save();

        $typeQuery = new ActiveQuery($type::class);

        $type = $typeQuery->one();

        foreach ($properties as $property => $expected) {
            $expected = $expected[1] ?? $expected[0];
            $value = $type->get($property);

            if ($expected instanceof ArrayExpression) {
                $expected = $expected->getValue();
            }

            $this->assertSame($expected, $value, 'In column ' . $property);
        }

        /** Testing update */
        foreach ($properties as $property => $expected) {
            $type->markPropertyChanged($property);
        }

        $this->assertSame(1, $type->update(), 'The record got updated');
    }

    public function testRelationViaArray(): void
    {
        $this->checkFixture($this->db(), 'promotion');

        $promotionQuery = new ActiveQuery(Promotion::class);
        /** @var Promotion[] $promotions */
        $promotions = $promotionQuery->with('itemsViaArray')->all();

        $this->assertSame([1, 2], ArArrayHelper::getColumn($promotions[0]->getItemsViaArray(), 'id'));
        $this->assertSame([3, 4, 5], ArArrayHelper::getColumn($promotions[1]->getItemsViaArray(), 'id'));
        $this->assertSame([1, 3], ArArrayHelper::getColumn($promotions[2]->getItemsViaArray(), 'id'));
        $this->assertCount(0, $promotions[3]->getItemsViaArray());

        /** Test inverse relation */
        foreach ($promotions as $promotion) {
            foreach ($promotion->getItemsViaArray() as $item) {
                $this->assertTrue($item->isRelationPopulated('promotionsViaArray'));
            }
        }

        $this->assertSame([1, 3], ArArrayHelper::getColumn($promotions[0]->getItemsViaArray()[0]->getPromotionsViaArray(), 'id'));
        $this->assertSame([1], ArArrayHelper::getColumn($promotions[0]->getItemsViaArray()[1]->getPromotionsViaArray(), 'id'));
        $this->assertSame([2, 3], ArArrayHelper::getColumn($promotions[1]->getItemsViaArray()[0]->getPromotionsViaArray(), 'id'));
        $this->assertSame([2], ArArrayHelper::getColumn($promotions[1]->getItemsViaArray()[1]->getPromotionsViaArray(), 'id'));
        $this->assertSame([2], ArArrayHelper::getColumn($promotions[1]->getItemsViaArray()[2]->getPromotionsViaArray(), 'id'));
        $this->assertSame([1, 3], ArArrayHelper::getColumn($promotions[2]->getItemsViaArray()[0]->getPromotionsViaArray(), 'id'));
        $this->assertSame([2, 3], ArArrayHelper::getColumn($promotions[2]->getItemsViaArray()[1]->getPromotionsViaArray(), 'id'));
    }

    public function testLazzyRelationViaArray(): void
    {
        $this->checkFixture($this->db(), 'item');

        $itemQuery = new ActiveQuery(Item::class);
        /** @var Item[] $items */
        $items = $itemQuery->all();

        $this->assertFalse($items[0]->isRelationPopulated('promotionsViaArray'));
        $this->assertFalse($items[1]->isRelationPopulated('promotionsViaArray'));
        $this->assertFalse($items[2]->isRelationPopulated('promotionsViaArray'));
        $this->assertFalse($items[3]->isRelationPopulated('promotionsViaArray'));
        $this->assertFalse($items[4]->isRelationPopulated('promotionsViaArray'));

        $this->assertSame([1, 3], ArArrayHelper::getColumn($items[0]->getPromotionsViaArray(), 'id'));
        $this->assertSame([1], ArArrayHelper::getColumn($items[1]->getPromotionsViaArray(), 'id'));
        $this->assertSame([2, 3], ArArrayHelper::getColumn($items[2]->getPromotionsViaArray(), 'id'));
        $this->assertSame([2], ArArrayHelper::getColumn($items[3]->getPromotionsViaArray(), 'id'));
        $this->assertSame([2], ArArrayHelper::getColumn($items[4]->getPromotionsViaArray(), 'id'));
    }
}<|MERGE_RESOLUTION|>--- conflicted
+++ resolved
@@ -140,7 +140,6 @@
         $this->assertEquals(['1', '01', '001', '001', '2', '2b', '2b', '02'], $alphaIdentifiers);
     }
 
-<<<<<<< HEAD
     public function testBooleanProperty(): void
     {
         $this->checkFixture($this->db(), 'customer', true);
@@ -168,8 +167,6 @@
         $this->assertCount(1, $customers);
     }
 
-=======
->>>>>>> 0f3fd984
     public function testBooleanValues(): void
     {
         $this->checkFixture($this->db(), 'bool_values');
