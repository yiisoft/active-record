--- conflicted
+++ resolved
@@ -11,13 +11,7 @@
 {
     public function testFind(): void
     {
-<<<<<<< HEAD
-        $this->checkFixture($this->db(), 'customer');
-
         $customerQuery = new ActiveQuery(new Customer());
-=======
-        $customerQuery = new ActiveQuery(new CustomerWithRepositoryTrait());
->>>>>>> 18d9a58e
 
         $this->assertEquals(
             $customerQuery->setWhere(['id' => 1]),
@@ -27,13 +21,7 @@
 
     public function testFindOne(): void
     {
-<<<<<<< HEAD
-        $this->checkFixture($this->db(), 'customer');
-
         $customerQuery = new ActiveQuery(new Customer());
-=======
-        $customerQuery = new ActiveQuery(new CustomerWithRepositoryTrait());
->>>>>>> 18d9a58e
 
         $this->assertEquals(
             $customerQuery->where(['id' => 1])->one(),
@@ -59,13 +47,7 @@
 
     public function testFindAll(): void
     {
-<<<<<<< HEAD
-        $this->checkFixture($this->db(), 'customer');
-
         $customerQuery = new ActiveQuery(new Customer());
-=======
-        $customerQuery = new ActiveQuery(new CustomerWithRepositoryTrait());
->>>>>>> 18d9a58e
 
         $this->assertEquals(
             $customerQuery->all(),
@@ -83,13 +65,7 @@
 
     public function testFindByPk(): void
     {
-<<<<<<< HEAD
-        $this->checkFixture($this->db(), 'customer');
-
         $customerQuery = new ActiveQuery(new Customer());
-=======
-        $customerQuery = new ActiveQuery(new CustomerWithRepositoryTrait());
->>>>>>> 18d9a58e
 
         $this->assertEquals(
             $customerQuery->where(['id' => 1])->one(),
@@ -102,13 +78,7 @@
 
     public function testFindBySql(): void
     {
-<<<<<<< HEAD
-        $this->checkFixture($this->db(), 'customer');
-
         $customerQuery = new ActiveQuery(new Customer());
-=======
-        $customerQuery = new ActiveQuery(new CustomerWithRepositoryTrait());
->>>>>>> 18d9a58e
 
         $this->assertEquals(
             $customerQuery->sql('SELECT * FROM {{customer}}'),
